import abc
import warnings
from collections import OrderedDict
import os
from typing import Dict, List, Optional, Sequence, Tuple, Union

import matplotlib.colors as colors
import matplotlib.pyplot as plt
import numpy as np
import pandas as pd
import scanpy as sc
import seaborn as sns
import squidpy as sq
from anndata import AnnData, read_h5ad
from diffxpy.testing.correction import correct
from matplotlib.ticker import FormatStrFormatter
from matplotlib.tri import Triangulation
from omnipath.interactions import import_intercell_network
from pandas import read_csv, read_excel, DataFrame
from scipy import sparse, stats
from tqdm import tqdm


class GraphTools:
    """GraphTools class."""

    celldata: AnnData
    img_celldata: Dict[str, AnnData]

    def compute_adjacency_matrices(
        self, radius: int, coord_type: str = 'generic', n_rings: int = 1, transform: str = None
    ):
        """Compute adjacency matrix for each image in dataset (uses `squidpy.gr.spatial_neighbors`).

        Parameters
        ----------
        radius : int
            Radius of neighbors for non-grid data.
        coord_type : str
            Type of coordinate system.
        n_rings : int
            Number of rings of neighbors for grid data.
        transform : str
            Type of adjacency matrix transform. Valid options are:

            - `spectral` - spectral transformation of the adjacency matrix.
            - `cosine` - cosine transformation of the adjacency matrix.
            - `None` - no transformation of the adjacency matrix.
        """
        pbar_total = len(self.img_celldata.keys())
        with tqdm(total=pbar_total) as pbar:
            for _k, adata in self.img_celldata.items():
                sq.gr.spatial_neighbors(
                    adata=adata,
                    coord_type=coord_type,
                    radius=radius,
                    n_rings=n_rings,
                    transform=transform,
                    key_added="adjacency_matrix"
                )
                pbar.update(1)

    @staticmethod
    def _transform_a(a):
        """Compute degree transformation of adjacency matrix.

        Computes D^(-1) * (A+I), with A an adjacency matrix, I the identity matrix and D the degree matrix.

        Parameters
        ----------
        a
            sparse adjacency matrix.

        Returns
        -------
        degree transformed sparse adjacency matrix
        """
        warnings.filterwarnings("ignore", message="divide by zero encountered in true_divide")
        degrees = 1 / a.sum(axis=0)
        degrees[a.sum(axis=0) == 0] = 0
        degrees = np.squeeze(np.asarray(degrees))
        deg_matrix = sparse.diags(degrees)
        a_out = deg_matrix * a
        return a_out

    def _transform_all_a(self, a_dict: dict):
        """Compute degree transformation for dictionary of adjacency matrices.

        Computes D^(-1) * (A+I), with A an adjacency matrix, I the identity matrix and D the degree matrix for all
        matrices in a dictionary.

        Parameters
        ----------
        a_dict : dict
            a_dict

        Returns
        -------
        dictionary of degree transformed sparse adjacency matrices
        """
        a_transformed = {i: self._transform_a(a) for i, a in a_dict.items()}
        return a_transformed

    @staticmethod
    def _compute_distance_matrix(pos_matrix):
        """Compute distance matrix.

        Parameters
        ----------
        pos_matrix
            Position matrix.

        Returns
        -------
        distance matrix
        """
        diff = pos_matrix[:, :, None] - pos_matrix[:, :, None].T
        return (diff * diff).sum(1)

    def _get_degrees(self, max_distances: list):
        """Get dgrees.

        Parameters
        ----------
        max_distances : list
            List of maximal distances.

        Returns
        -------
        degrees
        """
        degs = {}
        degrees = {}
        for i, adata in self.img_celldata.items():
            pm = np.array(adata.obsm["spatial"])
            dist_matrix = self._compute_distance_matrix(pm)
            degs[i] = {dist: np.sum(dist_matrix < dist * dist, axis=0) for dist in max_distances}
        for dist in max_distances:
            degrees[dist] = [deg[dist] for deg in degs.values()]
        return degrees

    def plot_degree_vs_dist(
        self,
        degree_matrices: Optional[list] = None,
        max_distances: Optional[list] = None,
        lateral_resolution: float = 1.0,
        save: Optional[str] = None,
        suffix: str = "_degree_vs_dist.pdf",
        show: bool = True,
        return_axs: bool = False,
    ):
        """Plot degree versus distances.

        Parameters
        ----------
        degree_matrices : list, optional
            List of degree matrices
        max_distances : list, optional
            List of maximal distances.
        lateral_resolution : float
            Lateral resolution
        save : str, optional
            Whether (if not None) and where (path as string given as save) to save plot.
        suffix : str
            Suffix of file name to save to.
        show : bool
            Whether to display plot.
        return_axs : bool
            Whether to return axis objects.

        Returns
        -------
        axis if `return_axs` is True.

        Raises
        ------
        ValueError
            If `degree_matrices` and `max_distances` are `None`.
        """
        if degree_matrices is None:
            if max_distances is None:
                raise ValueError("Provide either distance matrices or distance values!")
            else:
                degree_matrices = self._get_degrees(max_distances)

        plt.ioff()
        fig = plt.figure(figsize=(4, 3))

        mean_degree = []
        distances = []

        for dist, degrees in degree_matrices.items():
            mean_d = [np.mean(degree) for degree in degrees]
            print(np.mean(mean_d))
            mean_degree += mean_d
            distances += [np.int(dist * lateral_resolution)] * len(mean_d)

        sns_data = pd.DataFrame(
            {
                "dist": distances,
                "mean_degree": mean_degree,
            }
        )
        ax = fig.add_subplot(111)
        sns.boxplot(data=sns_data, x="dist", color="steelblue", y="mean_degree", ax=ax)
        ax.set_yscale("log", basey=10)
        ax.grid(False)
        plt.ylabel("")
        plt.xlabel("")
        plt.xticks(rotation=90)

        # Save, show and return figure.
        plt.tight_layout()
        if save is not None:
            plt.savefig(save + suffix)

        if show:
            plt.show()

        plt.close(fig)
        plt.ion()

        if return_axs:
            return ax
        else:
            return None


class PlottingTools:
    """PlottingTools class."""

    celldata: AnnData
    img_celldata: Dict[str, AnnData]

    def celldata_interaction_matrix(
        self,
        fontsize: Optional[int] = None,
        figsize: Tuple[float, float] = (5, 5),
        title: Optional[str] = None,
        save: Optional[str] = None,
        suffix: str = "_celldata_interaction_matrix.pdf",
    ):
        """Compute and plot interaction matrix of celldata.

        The interaction matrix is computed by `squidpy.gr.interaction_matrix()`.

        Parameters
        ----------
        fontsize : int, optional
            Font size.
        figsize : tuple
            Figure size.
        title : str, optional
            Figure title.
        save : str, optional
            Whether (if not None) and where (path as string given as save) to save plot.
        suffix : str
            Suffix of file name to save to.
        """
        interaction_matrix = []
        cluster_key = self.celldata.uns["metadata"]["cluster_col_preprocessed"]
        with tqdm(total=len(self.img_celldata.keys())) as pbar:
            for adata in self.img_celldata.values():
                im = sq.gr.interaction_matrix(
                    adata, cluster_key=cluster_key, connectivity_key="adjacency_matrix", normalized=False, copy=True
                )
                im = pd.DataFrame(
                    im, columns=list(np.unique(adata.obs[cluster_key])), index=list(np.unique(adata.obs[cluster_key]))
                )
                interaction_matrix.append(im)
                pbar.update(1)
        df_concat = pd.concat(interaction_matrix)
        by_row_index = df_concat.groupby(df_concat.index)
        df_means = by_row_index.sum().sort_index(axis=1)
        interactions = np.array(df_means).T
        self.celldata.uns[f"{cluster_key}_interactions"] = interactions/np.sum(interactions, axis=1)[:, np.newaxis]

        if fontsize:
            sc.set_figure_params(scanpy=True, fontsize=fontsize)
        if save:
            save = save + suffix
        sq.pl.interaction_matrix(
            self.celldata,
            cluster_key=cluster_key,
            connectivity_key="adjacency_matrix",
            figsize=figsize,
            title=title,
            save=save,
        )

    def celldata_nhood_enrichment(
        self,
        fontsize: Optional[int] = None,
        figsize: Tuple[float, float] = (5, 5),
        title: Optional[str] = None,
        save: Optional[str] = None,
        suffix: str = "_celldata_nhood_enrichment.pdf",
    ):
        """Compute and plot neighbourhood enrichment of celldata.

        The enrichment is computed by `squidpy.gr.nhood_enrichment()`.

        Parameters
        ----------
        fontsize : int, optional
            Font size.
        figsize : tuple
            Figure size.
        title : str, optional
            Figure title.
        save : str, optional
            Whether (if not None) and where (path as string given as save) to save plot.
        suffix : str
            Suffix of file name to save to.
        """
        zscores = []
        counts = []
        cluster_key = self.celldata.uns["metadata"]["cluster_col_preprocessed"]
        with tqdm(total=len(self.img_celldata.keys())) as pbar:
            for adata in self.img_celldata.values():
                im = sq.gr.nhood_enrichment(
                    adata,
                    cluster_key=cluster_key,
                    connectivity_key="adjacency_matrix",
                    copy=True,
                    show_progress_bar=False,
                )
                zscore = pd.DataFrame(
                    im[0],
                    columns=list(np.unique(adata.obs[cluster_key])),
                    index=list(np.unique(adata.obs[cluster_key])),
                )
                count = pd.DataFrame(
                    im[1],
                    columns=list(np.unique(adata.obs[cluster_key])),
                    index=list(np.unique(adata.obs[cluster_key])),
                )
                zscores.append(zscore)
                counts.append(count)
                pbar.update(1)
        df_zscores = pd.concat(zscores)
        by_row_index = df_zscores.groupby(df_zscores.index)
        df_zscores = by_row_index.mean().sort_index(axis=1)

        df_counts = pd.concat(counts)
        by_row_index = df_counts.groupby(df_counts.index)
        df_counts = by_row_index.sum().sort_index(axis=1)

        self.celldata.uns[f"{cluster_key}_nhood_enrichment"] = {
            "zscore": np.array(df_zscores).T,
            "count": np.array(df_counts).T,
        }
        if fontsize:
            sc.set_figure_params(scanpy=True, fontsize=fontsize)
        if save:
            save = save + suffix
        sq.pl.nhood_enrichment(
            self.celldata,
            cluster_key=cluster_key,
            connectivity_key="adjacency_matrix",
            figsize=figsize,
            title=title,
            save=save,
        )

    def celltype_frequencies(
        self,
        figsize: Tuple[float, float] = (5.0, 6.0),
        fontsize: Optional[int] = None,
        save: Optional[str] = None,
        suffix: str = "_noise_structure.pdf",
        show: bool = True,
        return_axs: bool = False,
    ):
        """Plot cell type frequencies from celldata on the complete dataset.

        Parameters
        ----------
        fontsize : int, optional
           Font size.
        figsize : tuple
           Figure size.
        save : str, optional
            Whether (if not None) and where (path as string given as save) to save plot.
        suffix : str
            Suffix of file name to save to.
        show : bool
            Whether to display plot.
        return_axs : bool
            Whether to return axis objects.

        Returns
        -------
        axis
            If `return_axs` is True.
        """
        plt.ioff()
        cluster_id = self.celldata.uns["metadata"]["cluster_col_preprocessed"]
        if fontsize:
            sc.set_figure_params(scanpy=True, fontsize=fontsize)

        fig, ax = plt.subplots(nrows=1, ncols=1, figsize=figsize)
        sns.barplot(
            y=self.celldata.obs[cluster_id].value_counts().index,
            x=list(self.celldata.obs[cluster_id].value_counts()),
            color="steelblue",
            ax=ax,
        )
        ax.grid(False)
        # Save, show and return figure.
        plt.tight_layout()
        if save is not None:
            plt.savefig(save + suffix)

        if show:
            plt.show()

        plt.close(fig)
        plt.ion()

        if return_axs:
            return ax
        else:
            return None

    def noise_structure(
        self,
        undefined_type: Optional[str] = None,
        merge_types: Optional[Tuple[list, list]] = None,
        min_x: Optional[float] = None,
        max_x: Optional[float] = None,
        panelsize: Tuple[float, float] = (2.0, 2.3),
        fontsize: Optional[int] = None,
        save: Optional[str] = None,
        suffix: str = "_noise_structure.pdf",
        show: bool = True,
        return_axs: bool = False,
    ):
        """Plot cell type frequencies grouped by cell type.

        Parameters
        ----------
        undefined_type : str, optional
            Undefined cell type.
        merge_types : tuple, optional
            Merge cell types.
        min_x : float, optional
            Minimal x value.
        max_x : float, optional
            Maximal x value.
        fontsize : int, optional
           Font size.
        panelsize : tuple
           Panel size.
        save : str, optional
            Whether (if not None) and where (path as string given as save) to save plot.
        suffix : str
            Suffix of file name to save to.
        show : bool
            Whether to display plot.
        return_axs : bool
            Whether to return axis objects.

        Returns
        -------
        axis
            If `return_axs` is True.
        """
        if fontsize:
            sc.set_figure_params(scanpy=True, fontsize=fontsize)
        feature_mat = pd.concat(
            [
                pd.concat(
                    [
                        pd.DataFrame(
                            {
                                "image": [k for _i in range(adata.shape[0])],
                            }
                        ),
                        pd.DataFrame(adata.X, columns=list(adata.var_names)),
                        pd.DataFrame(
                            np.asarray(list(adata.uns["node_type_names"].values()))[
                                np.argmax(adata.obsm["node_types"], axis=1)
                            ],
                            columns=["cell_type"],
                        ),
                    ],
                    axis=1,
                ).melt(value_name="expression", var_name="gene", id_vars=["cell_type", "image"])
                for k, adata in self.img_celldata.items()
            ]
        )
        feature_mat["log_expression"] = np.log(feature_mat["expression"].values + 1)
        if undefined_type:
            feature_mat = feature_mat[feature_mat["cell_type"] != undefined_type]

        if merge_types:
            for mt in merge_types[0]:
                feature_mat = feature_mat.replace(mt, merge_types[-1])

        plt.ioff()
        ct = np.unique(feature_mat["cell_type"].values)
        nrows = len(ct) // 12 + int(len(ct) % 12 > 0)
        fig, ax = plt.subplots(
            ncols=12, nrows=nrows, figsize=(12 * panelsize[0], nrows * panelsize[1]), sharex="all", sharey="all"
        )
        ax = ax.flat
        for axis in ax[len(ct) :]:
            axis.remove()
        for i, ci in enumerate(ct):
            tab = feature_mat.loc[feature_mat["cell_type"].values == ci, :]
            x = np.log(tab.groupby(["gene"])["expression"].mean() + 1)
            y = np.log(tab.groupby(["gene"])["expression"].var() + 1)
            sns.scatterplot(x=x, y=y, ax=ax[i])
            min_x = np.min(x) if min_x is None else min_x
            max_x = np.max(x) if max_x is None else max_x
            sns.lineplot(x=[min_x, max_x], y=[2 * min_x, 2 * max_x], color="black", ax=ax[i])
            ax[i].grid(False)
            ax[i].set_title(ci, fontsize=fontsize)
            ax[i].set_xlabel("")
            ax[i].set_ylabel("")
            ax[i].yaxis.set_major_formatter(FormatStrFormatter("%0.1f"))
        # Save, show and return figure.
        plt.tight_layout()
        if save is not None:
            plt.savefig(save + suffix)

        if show:
            plt.show()

        plt.close(fig)
        plt.ion()

        if return_axs:
            return ax
        else:
            return None

    def umap(
        self,
        image_key: str,
        target_cell_type: Optional[str] = None,
        undefined_type: Optional[str] = None,
        n_neighbors: int = 15,
        n_pcs: Optional[int] = None,
        figsize: Tuple[float, float] = (4.0, 4.0),
        fontsize: Optional[int] = None,
        size: Optional[int] = None,
        palette: Optional[str] = None,
        save: Union[str, None] = None,
        suffix: str = "_umap.pdf",
        show: bool = True,
        copy: bool = True,
    ):
        """Plot the umap for one image and optionally for a specific target cell type.

        Parameters
        ----------
        image_key : str
            Image key.
        target_cell_type : str, optional
            Target cell type.
        undefined_type : str, optional
            Undefined cell type.
        n_neighbors : int
            The size of local neighborhood (in terms of number of neighboring data points) used for manifold
            approximation. Larger values result in more global views of the manifold, while smaller values result in
            more local data being preserved. In general values should be in the range 2 to 100.
        n_pcs : int, optional
            Use this many PCs.
        fontsize : int, optional
           Font size.
        figsize : tuple
           Figure size.
        size : int, optional
            Point size. If `None`, is automatically computed as 120000 / n_cells.
        palette : str, optional
            Colors to use for plotting categorical annotation groups. The palette can be a valid `ListedColormap`
            name (`'Set2'`, `'tab20'`, …). If `None`, `mpl.rcParams["axes.prop_cycle"]` is used unless the categorical
            variable already has colors stored in `adata.uns["{var}_colors"]`. If provided, values of
            `adata.uns["{var}_colors"]` will be set.
        save : str, optional
            Whether (if not None) and where (path as string given as save) to save plot.
        suffix : str
            Suffix of file name to save to.
        show : bool
            Whether to display plot.
        copy : bool
            Whether to return a copy of the AnnaData object.

        Returns
        -------
        AnnData
            If `copy` is True.
        """
        temp_adata = self.img_celldata[image_key].copy()
        cluster_id = temp_adata.uns["metadata"]["cluster_col_preprocessed"]
        if undefined_type:
            temp_adata = temp_adata[temp_adata.obs[cluster_id] != undefined_type]
        if target_cell_type:
            temp_adata = temp_adata[temp_adata.obs[cluster_id] == target_cell_type]
        sc.pp.neighbors(temp_adata, n_neighbors=n_neighbors, n_pcs=n_pcs)
        sc.tl.louvain(temp_adata)
        sc.tl.umap(temp_adata)
        print("n cells: ", temp_adata.shape[0])
        if target_cell_type:
            temp_adata.obs[f"{target_cell_type} substates"] = (
                target_cell_type + " " + temp_adata.obs.louvain.astype(str)
            )
            temp_adata.obs[f"{target_cell_type} substates"] = temp_adata.obs[f"{target_cell_type} substates"].astype(
                "category"
            )
            print(temp_adata.obs[f"{target_cell_type} substates"].value_counts())
            color = [f"{target_cell_type} substates"]
        else:
            color = [cluster_id]

        plt.ioff()
        if fontsize:
            sc.set_figure_params(scanpy=True, fontsize=fontsize)
        fig, ax = plt.subplots(
            nrows=1,
            ncols=1,
            figsize=figsize,
        )
        sc.pl.umap(temp_adata, color=color, ax=ax, show=False, size=size, palette=palette, title="")
        # Save, show and return figure.
        if save is not None:
            plt.savefig(save + image_key + suffix)

        if show:
            plt.show()

        plt.close(fig)
        plt.ion()

        if copy:
            return temp_adata.copy()

    def spatial(
        self,
        image_key: str,
        undefined_type: Optional[str] = None,
        figsize: Tuple[float, float] = (7.0, 7.0),
        spot_size: int = 30,
        fontsize: Optional[int] = None,
        legend_loc: str = "right margin",
        save: Union[str, None] = None,
        suffix: str = "_spatial.pdf",
        clean_view: bool = False,
        show: bool = True,
        copy: bool = True,
    ):
        """Plot spatial allocation of cells of one image for all cell types.

        Parameters
        ----------
        image_key : str
            Image key.
        undefined_type : str, optional
            Undefined cell type.
        fontsize : int, optional
           Font size.
        figsize : tuple
           Figure size.
        spot_size : int
            Diameter of spot (in coordinate space) for each point. Diameter in pixels of the spots will be
            `size * spot_size * scale_factor`. This argument is required if it cannot be resolved from library info.
        legend_loc : str
            Location of legend, either `'on data'`, `'right margin'` or a valid keyword for the loc parameter of Legend.
        save : str, optional
            Whether (if not None) and where (path as string given as save) to save plot.
        suffix : str
            Suffix of file name to save to.
        show : bool
            Whether to display plot.
        clean_view : bool
            Whether to show cleaned view.
        copy : bool
            Whether to return a copy of the AnnaData object.

        Returns
        -------
        AnnData
            If `copy` is True.
        """
        temp_adata = self.img_celldata[image_key].copy()
        cluster_id = temp_adata.uns["metadata"]["cluster_col_preprocessed"]
        if undefined_type:
            temp_adata = temp_adata[temp_adata.obs[cluster_id] != undefined_type]

        if clean_view:
            temp_adata = temp_adata[np.argwhere(np.array(temp_adata.obsm["spatial"])[:, 1] < 0).squeeze()]

        plt.ioff()
        if fontsize:
            sc.set_figure_params(scanpy=True, fontsize=fontsize)
        fig, ax = plt.subplots(nrows=1, ncols=1, figsize=figsize)
        sc.pl.spatial(
            temp_adata, color=cluster_id, spot_size=spot_size, legend_loc=legend_loc, ax=ax, show=False, title=""
        )
        ax.set_xlabel("")
        ax.set_ylabel("")
        # Save, show and return figure.
        plt.tight_layout()
        if save is not None:
            plt.savefig(save + image_key + suffix)

        if show:
            plt.show()

        plt.close(fig)
        plt.ion()

        if copy:
            return temp_adata

    def compute_cluster_enrichment(
        self,
        image_key: list,
        target_cell_type: str,
        undefined_type: Optional[str] = None,
        filter_titles: Optional[List[str]] = None,
        n_neighbors: Optional[int] = None,
        n_pcs: Optional[int] = None,
        clip_pvalues: Optional[int] = -5,
    ):
        """Compute cluster enrichment for one image and one target cell type.

        Parameters
        ----------
        image_key : list
            Image key.
        target_cell_type : str
            Target cell type.
        undefined_type : str, optional
            Undefined cell type.
        filter_titles : list, optional
            Filter certain titles.
        n_neighbors : int
            The size of local neighborhood (in terms of number of neighboring data points) used for manifold
            approximation. Larger values result in more global views of the manifold, while smaller values result in
            more local data being preserved. In general values should be in the range 2 to 100.
        n_pcs : int, optional
            Use this many PCs.
        clip_pvalues : int, optional
            Clipping value for p-values.

        Returns
        -------
        adata, adata_substates, log_pval, fold_change
        """
        titles = list(self.celldata.uns["node_type_names"].values())
        sorce_type_names = [f"source type {x.replace('_', ' ')}" for x in titles]

        pbar_total = len(self.img_celldata.keys()) + len(self.img_celldata.keys()) + len(titles)
        with tqdm(total=pbar_total) as pbar:
            for adata in self.img_celldata.values():
                source_type = np.matmul(
                    np.asarray(adata.obsp["adjacency_matrix_connectivities"].todense() > 0, dtype="int"),
                    adata.obsm["node_types"],
                )
                source_type = (
                    pd.DataFrame((source_type > 0).astype(str), columns=sorce_type_names)
                    .replace({"True": "in neighbourhood", "False": "not in neighbourhood"}, regex=True)
                    .astype("category")
                )

                for col in source_type.columns:
                    adata.obs[col] = list(source_type[col])
                    adata.obs[col] = adata.obs[col].astype("category")

                pbar.update(1)
                pbar.update(1)

            adata_list = list(self.img_celldata.values())
            adata = adata_list[0].concatenate(adata_list[1:], uns_merge="same")

            cluster_col = self.celldata.uns["metadata"]["cluster_col_preprocessed"]
            image_col = self.celldata.uns["metadata"]["image_col"]
            if undefined_type:
                adata = adata[adata.obs[cluster_col] != undefined_type]

            adata_substates = adata[
                (adata.obs[cluster_col] == target_cell_type) & (adata.obs[image_col].isin(image_key))
            ]
            sc.pp.neighbors(adata_substates, n_neighbors=n_neighbors, n_pcs=n_pcs)
            sc.tl.louvain(adata_substates)
            sc.tl.umap(adata_substates)
            adata_substates.obs[
                f"{target_cell_type} substates"
            ] = f"{target_cell_type} " + adata_substates.obs.louvain.astype(str)
            adata_substates.obs[f"{target_cell_type} substates"] = adata_substates.obs[
                f"{target_cell_type} substates"
            ].astype("category")

            one_hot = pd.get_dummies(adata_substates.obs.louvain, dtype=np.bool)
            # Join the encoded df
            df = adata_substates.obs.join(one_hot)

            distinct_louvain = len(np.unique(adata_substates.obs.louvain))
            pval_source_type = []
            for st in titles:
                pval_cluster = []
                for j in range(distinct_louvain):
                    crosstab = np.array(pd.crosstab(df[f"source type {st}"], df[str(j)]))
                    if crosstab.shape[0] < 2:
                        crosstab = np.vstack([crosstab, [0, 0]])
                    oddsratio, pvalue = stats.fisher_exact(crosstab)
                    pvalue = correct(np.array([pvalue]))
                    pval_cluster.append(pvalue)
                pval_source_type.append(pval_cluster)
                pbar.update(1)

        print("n cells: ", adata_substates.shape[0])
        substate_counts = adata_substates.obs[f"{target_cell_type} substates"].value_counts()
        print(substate_counts)

        columns = [f"{target_cell_type} {x}" for x in np.unique(adata_substates.obs.louvain)]
        pval = pd.DataFrame(
            np.array(pval_source_type).squeeze(), index=[x.replace("_", " ") for x in titles], columns=columns
        )
        log_pval = np.log10(pval)

        if filter_titles:
            log_pval = log_pval.sort_values(columns, ascending=True).filter(items=filter_titles, axis=0)
        if clip_pvalues:
            log_pval[log_pval < clip_pvalues] = clip_pvalues
        fold_change_df = adata_substates.obs[[cluster_col, f"{target_cell_type} substates"] + sorce_type_names]
        counts = pd.pivot_table(
            fold_change_df.replace({"in neighbourhood": 1, "not in neighbourhood": 0}),
            index=[f"{target_cell_type} substates"],
            aggfunc=np.sum,
            margins=True,
        ).T
        counts["new_index"] = [x.replace("source type ", "") for x in counts.index]
        counts = counts.set_index("new_index")

        fold_change = counts.loc[:, columns].div(np.array(substate_counts), axis=1)
        fold_change = fold_change.subtract(np.array(counts["All"] / adata_substates.shape[0]), axis=0)

        if filter_titles:
            fold_change = fold_change.fillna(0).filter(items=filter_titles, axis=0)
        return adata.copy(), adata_substates.copy(), log_pval, fold_change

    def cluster_enrichment(
        self,
        pvalues,
        fold_change,
        figsize: Tuple[float, float] = (4.0, 10.0),
        fontsize: Optional[int] = None,
        pad: float = 0.15,
        pvalues_cmap=None,
        linspace: Optional[Tuple[float, float, int]] = None,
        save: Union[str, None] = None,
        suffix: str = "_cluster_enrichment.pdf",
        show: bool = True,
    ):
        """Plot cluster enrichment (uses the p-values and fold change computed by `compute_cluster_enrichment()`).

        Parameters
        ----------
        pvalues
            P-values.
        fold_change
            Fold change.
        fontsize : int, optional
           Font size.
        figsize : tuple
           Figure size.
        pad : float
            Pad.
        pvalues_cmap : tuple, optional
            Cmap of p-values.
        linspace : tuple, optional
            Linspace.
        save : str, optional
            Whether (if not None) and where (path as string given as save) to save plot.
        suffix : str
            Suffix of file name to save to.
        show : bool
            Whether to display plot.
        """

        class MidpointNormalize(colors.Normalize):
            def __init__(self, vmin=None, vmax=None, midpoint=None, clip=False):
                self.midpoint = midpoint
                colors.Normalize.__init__(self, vmin, vmax, clip)

            def __call__(self, value, clip=None):
                x, y = [self.vmin, self.midpoint, self.vmax], [0, 0.5, 1]
                return np.ma.masked_array(np.interp(value, x, y))

        if fontsize:
            sc.set_figure_params(scanpy=True, fontsize=fontsize)
        fig, ax = plt.subplots(nrows=1, ncols=1, figsize=figsize)
        m = pvalues.shape[1]
        n = pvalues.shape[0]
        y = np.arange(n + 1)
        x = np.arange(m + 1)
        xs, ys = np.meshgrid(x, y)

        triangles1 = [(i + j * (m + 1), i + 1 + j * (m + 1), i + (j + 1) * (m + 1)) for j in range(n) for i in range(m)]
        triangles2 = [
            (i + 1 + j * (m + 1), i + 1 + (j + 1) * (m + 1), i + (j + 1) * (m + 1)) for j in range(n) for i in range(m)
        ]
        triang1 = Triangulation(xs.ravel() - 0.5, ys.ravel() - 0.5, triangles1)
        triang2 = Triangulation(xs.ravel() - 0.5, ys.ravel() - 0.5, triangles2)
        if not pvalues_cmap:
            pvalues_cmap = plt.get_cmap("Greys_r")
        img1 = plt.tripcolor(
            triang1,
            np.array(pvalues).ravel(),
            cmap=pvalues_cmap,
        )
        img2 = plt.tripcolor(
            triang2, np.array(fold_change).ravel(), cmap=plt.get_cmap("seismic"), norm=MidpointNormalize(midpoint=0.0)
        )

        if linspace:
            ticks = np.linspace(linspace[0], linspace[1], linspace[2], endpoint=True)
            plt.colorbar(
                img2,
                ticks=ticks,
                pad=pad,
                orientation="horizontal",
            ).set_label("fold change")
        else:
            plt.colorbar(
                img2,
                pad=pad,
                orientation="horizontal",
            ).set_label("fold change")
        plt.colorbar(
            img1,
        ).set_label("$log_{10}$ FDR-corrected pvalues")
        plt.xlim(x[0] - 0.5, x[-1] - 0.5)
        plt.ylim(y[0] - 0.5, y[-1] - 0.5)
        plt.yticks(y[:-1])
        plt.xticks(x[:-1])
        ax.set_ylim(ax.get_ylim()[::-1])
        ax.set_yticklabels(list(pvalues.index))
        ax.set_xticklabels(list(pvalues.columns), rotation=90)

        # Save, show and return figure.
        if save is not None:
            plt.savefig(save + suffix)

        if show:
            plt.show()

        plt.close(fig)
        plt.ion()

    @staticmethod
    def umaps_cluster_enrichment(
        adata: AnnData,
        filter_titles: list,
        nrows: int = 4,
        ncols: int = 5,
        size: Optional[int] = None,
        figsize: Tuple[float, float] = (18, 12),
        fontsize: Optional[int] = None,
        save: Union[str, None] = None,
        suffix: str = "_cluster_enrichment_umaps.pdf",
        show: bool = True,
    ):
        """Plot cluster enrichment.

        Uses the AnnData object from `compute_cluster_enrichment()`.

        Parameters
        ----------
        adata : AnnData
           Annotated data object.
        filter_titles : list
            Filter certain titles.
        nrows : int
            Number of rows in grid.
        ncols : int
           Number of columns in grid.
        figsize : tuple
           Figure size.
        fontsize : int, optional
           Font size.
        size : int, optional
            Point size. If `None`, is automatically computed as 120000 / n_cells.
        save : str, optional
            Whether (if not None) and where (path as string given as save) to save plot.
        suffix : str
            Suffix of file name to save to.
        show : bool
            Whether to display plot.
        """
        for x in filter_titles:
            adata.uns[f"source type {x}_colors"] = ["darkgreen", "lightgrey"]
        if fontsize:
            sc.set_figure_params(scanpy=True, fontsize=fontsize)
        plt.ioff()
        fig, axs = plt.subplots(
            nrows=nrows,
            ncols=ncols,
            figsize=figsize,
        )
        n = len(filter_titles)
        axs = axs.flat
        for ax in axs[n:]:
            ax.remove()
        ax = axs[:n]

        for i, x in enumerate(filter_titles[:-1]):
            sc.pl.umap(adata, color=f"source type {x}", title=x, show=False, size=size, legend_loc="None", ax=ax[i])
            ax[i].set_xlabel("")
            ax[i].set_ylabel("")
        sc.pl.umap(
            adata,
            color=f"source type {filter_titles[-1]}",
            title=filter_titles[-1],
            size=size,
            show=False,
            ax=ax[n - 1],
        )
        ax[n - 1].set_xlabel("")
        ax[n - 1].set_ylabel("")
        # Save, show and return figure.
        # plt.tight_layout()
        if save is not None:
            plt.savefig(save + suffix)

        if show:
            plt.show()

        plt.close(fig)
        plt.ion()

    def spatial_substates(
        self,
        adata_substates: AnnData,
        image_key: str,
        target_cell_type: str,
        clean_view: bool = False,
        figsize: Tuple[float, float] = (7.0, 7.0),
        spot_size: int = 40,
        fontsize: Optional[int] = None,
        legend_loc: str = "right margin",
        palette: Union[str, list] = "tab10",
        save: Union[str, None] = None,
        suffix: str = "_spatial_substates.pdf",
        show: bool = True,
        copy: bool = False,
    ):
        """Plot spatial allocation of cells.

        Parameters
        ----------
        adata_substates : AnnData
            AnnData substates object.
        image_key : str
            Image key.
        target_cell_type : str
            Target cell type.
        fontsize : int, optional
           Font size.
        figsize : tuple
           Figure size.
        spot_size : int
            Diameter of spot (in coordinate space) for each point. Diameter in pixels of the spots will be
            `size * spot_size * scale_factor`. This argument is required if it cannot be resolved from library info.
        legend_loc : str
            Location of legend, either `'on data'`, `'right margin'` or a valid keyword for the loc parameter of Legend.
        save : str, optional
            Whether (if not None) and where (path as string given as save) to save plot.
        palette : str, optional
            Colors to use for plotting categorical annotation groups. The palette can be a valid `ListedColormap`
            name (`'Set2'`, `'tab20'`, …). If `None`, `mpl.rcParams["axes.prop_cycle"]` is used unless the categorical
            variable already has colors stored in `adata.uns["{var}_colors"]`. If provided, values of
            `adata.uns["{var}_colors"]` will be set.
        suffix : str
            Suffix of file name to save to.
        show : bool
            Whether to display plot.
        clean_view : bool
            Whether to show cleaned view.
        copy : bool
            Whether to return a copy of the AnnaData object.

        Returns
        -------
        AnnData if `copy` is True.
        """
        temp_adata = self.img_celldata[image_key].copy()
        cluster_id = temp_adata.uns["metadata"]["cluster_col_preprocessed"]
        if clean_view:
            temp_adata = temp_adata[np.argwhere(np.array(temp_adata.obsm["spatial"])[:, 1] < 0).squeeze()]
            adata_substates = adata_substates[
                np.argwhere(np.array(adata_substates.obsm["spatial"])[:, 1] < 0).squeeze()
            ]
        if fontsize:
            sc.set_figure_params(scanpy=True, fontsize=fontsize)
        fig, ax = plt.subplots(
            nrows=1,
            ncols=1,
            figsize=figsize,
        )
        sc.pl.spatial(
            # adata,
            temp_adata[temp_adata.obs[cluster_id] != target_cell_type],
            spot_size=spot_size,
            ax=ax,
            show=False,
            na_color="whitesmoke",
            title="",
        )
        sc.pl.spatial(
            adata_substates,
            color=f"{target_cell_type} substates",
            spot_size=spot_size,
            ax=ax,
            show=False,
            legend_loc=legend_loc,
            title="",
            palette=palette,
        )
        ax.invert_yaxis()
        ax.set_xlabel("")
        ax.set_ylabel("")
        # Save, show and return figure.
        plt.tight_layout()
        if save is not None:
            plt.savefig(save + image_key + suffix)

        if show:
            plt.show()

        plt.close(fig)
        plt.ion()

        if copy:
            return temp_adata

    def ligrec(
        self,
        image_key: Optional[str] = None,
        source_groups: Optional[Union[str, Sequence[str]]] = None,
        undefined_type: Optional[str] = None,
        hgnc_names: Optional[List[str]] = None,
        fraction: Optional[float] = None,
        pvalue_threshold: float = 0.3,
        width: float = 3.0,
        seed: int = 10,
        random_state: int = 0,
        fontsize: Optional[int] = None,
        save: Union[str, None] = None,
        suffix: str = "_ligrec.pdf",
        show: bool = True,
        copy: bool = True,
    ):
        """Plot spatial allocation of cells.

        Parameters
        ----------
        image_key : str, optional
            Image key.
        source_groups : str, optional
            Source interaction clusters. If `None`, select all clusters.
        undefined_type : str
            Undefined cell type.
        hgnc_names : list, optional
            List of HGNC names.
        fraction : float, optional
            Subsample to this `fraction` of the number of observations.
        pvalue_threshold : float
            Only show interactions with p-value <= `pvalue_threshold`.
        width : float
            Width.
        seed : int
            Random seed for reproducibility.
        random_state : int
            Random seed to change subsampling.
        fontsize : int, optional
           Font size.
        save : str, optional
            Whether (if not None) and where (path as string given as save) to save plot.
        suffix : str
            Suffix of file name to save to.
        show : bool
            Whether to display plot.
        copy : bool
            Whether to return a copy of the AnnaData object.

        Returns
        -------
        AnnData if `copy` is True.
        """
        interactions = import_intercell_network(
            transmitter_params={"categories": "ligand"}, receiver_params={"categories": "receptor"}
        )
        if "source" in interactions.columns:
            interactions.pop("source")
        if "target" in interactions.columns:
            interactions.pop("target")
        interactions.rename(
            columns={"genesymbol_intercell_source": "source", "genesymbol_intercell_target": "target"}, inplace=True
        )
        if image_key:
            temp_adata = self.img_celldata[image_key]
        else:
            if fraction:
                temp_adata = sc.pp.subsample(self.celldata, fraction=fraction, copy=True, random_state=random_state)
            else:
                temp_adata = self.celldata.copy()

        cluster_id = temp_adata.uns["metadata"]["cluster_col_preprocessed"]
        if undefined_type:
            temp_adata = temp_adata[temp_adata.obs[cluster_id] != undefined_type]

        print("n cells:", temp_adata.shape[0])
        temp_adata = temp_adata.copy()

        if hgnc_names:
            hgcn_x = pd.DataFrame(temp_adata.X, columns=hgnc_names)
            temp_adata = AnnData(
                X=hgcn_x,
                obs=temp_adata.obs.astype("category"),
                obsm=temp_adata.obsm,
                obsp=temp_adata.obsp,
                uns=temp_adata.uns,
            )

        sq.gr.ligrec(temp_adata, interactions=interactions, cluster_key=cluster_id, use_raw=False, seed=seed)
        if save is not None:
            save = save + image_key + suffix

        if fontsize:
            sc.set_figure_params(scanpy=True, fontsize=fontsize)
        sq.pl.ligrec(
            temp_adata,
            cluster_key=cluster_id,
            title="",
            source_groups=source_groups,
            pvalue_threshold=pvalue_threshold,
            width=width,
            save=save,
        )
        if show:
            plt.show()

        plt.close()
        plt.ion()

        if copy:
            return temp_adata.copy()

    @staticmethod
    def ligrec_barplot(
        adata: AnnData,
        source_group: str,
        figsize: Tuple[float, float] = (5.0, 4.0),
        fontsize: Optional[int] = None,
        pvalue_threshold: float = 0.05,
        save: Union[str, None] = None,
        suffix: str = "_ligrec_barplot.pdf",
        show: bool = True,
        return_axs: bool = False,
    ):
        """Plot spatial allocation of cells.

        Parameters
        ----------
        adata : AnnData
            AnnData object.
        source_group : str
            Source interaction cluster.
        figsize : tuple
           Figure size.
        pvalue_threshold : float
            Only show interactions with p-value <= `pvalue_threshold`.
        fontsize : int, optional
           Font size.
        save : str, optional
            Whether (if not None) and where (path as string given as save) to save plot.
        suffix : str
            Suffix of file name to save to.
        show : bool
            Whether to display plot.
        return_axs : bool
            Whether to return axis objects.

        Returns
        -------
        axis if `return_axs` is True.
        """
        cluster_id = adata.uns["metadata"]["cluster_col_preprocessed"]
        pvals = adata.uns[f"{cluster_id}_ligrec"]["pvalues"].xs(source_group, axis=1)
        if fontsize:
            sc.set_figure_params(scanpy=True, fontsize=fontsize)
        fig, ax = plt.subplots(nrows=1, ncols=1, figsize=figsize)
        sns.barplot(
            x=list(np.sum(pvals < pvalue_threshold, axis=0).index),
            y=list(np.sum(pvals < pvalue_threshold, axis=0)),
            ax=ax,
            color="steelblue",
        )
        ax.grid(False)
        ax.tick_params(axis="x", labelrotation=90)

        # Save, show and return figure.
        plt.tight_layout()
        if save is not None:
            plt.savefig(save + suffix)

        if show:
            plt.show()

        plt.close(fig)
        plt.ion()

        if return_axs:
            return ax
        else:
            return None

    def compute_variance_decomposition(
        self,
        undefined_type: Optional[str] = None,
    ):
        """Compute variance decomposition.

        Parameters
        ----------
        undefined_type : str
            Undefined cell type.

        Returns
        -------
        var_decomposition
        """
        temp_adata = self.celldata.copy()
        cluster_id = temp_adata.uns["metadata"]["cluster_col_preprocessed"]
        img_col = temp_adata.uns["metadata"]["image_col"]
        if undefined_type:
            temp_adata = temp_adata[temp_adata.obs[cluster_id] != undefined_type]

        df = pd.DataFrame(temp_adata.X, columns=temp_adata.var_names)
        df["image_col"] = pd.Series(list(temp_adata.obs[img_col]), dtype="category")
        df["cluster_col_preprocessed"] = pd.Series(list(temp_adata.obs[cluster_id]), dtype="category")
        images = np.unique(df["image_col"])
        variance_decomposition = []
        with tqdm(total=len(images)) as pbar:
            for img in images:
                mean_img_genes = np.mean(df[df["image_col"] == img], axis=0)
                mean_img_global = np.mean(mean_img_genes)

                intra_ct_var = []
                inter_ct_var = []
                gene_var = []
                for ct in np.unique(df["cluster_col_preprocessed"]):
                    img_celltype = np.array(df[(df["image_col"] == img) & (df["cluster_col_preprocessed"] == ct)])[
                        :, :-2
                    ]
                    if img_celltype.shape[0] == 0:
                        continue
                    mean_image_celltype = np.mean(img_celltype, axis=0)

                    for i in range(img_celltype.shape[0]):
                        intra_ct_var.append((img_celltype[i, :] - mean_image_celltype) ** 2)
                        inter_ct_var.append((mean_image_celltype - mean_img_genes) ** 2)
                        gene_var.append((mean_img_genes - mean_img_global) ** 2)

                intra_ct_var = np.sum(intra_ct_var)
                inter_ct_var = np.sum(inter_ct_var)
                gene_var = np.sum(gene_var)
                variance_decomposition.append(np.array([img, intra_ct_var, inter_ct_var, gene_var]))
                pbar.update(1)
        df = (
            pd.DataFrame(
                variance_decomposition, columns=["image_col", "intra_celltype_var", "inter_celltype_var", "gene_var"]
            )
            .astype(
                {
                    "image_col": str,
                    "intra_celltype_var": "float32",
                    "inter_celltype_var": "float32",
                    "gene_var": "float32",
                }
            )
            .set_index("image_col")
        )

        df["total"] = df.intra_celltype_var + df.inter_celltype_var + df.gene_var
        df["intra cell type variance"] = df.intra_celltype_var / df.total
        df["inter cell type variance"] = df.inter_celltype_var / df.total
        df["gene variance"] = df.gene_var / df.total
        return df

    @staticmethod
    def variance_decomposition(
        df,
        figsize: Tuple[float, float] = (16.0, 3.5),
        fontsize: Optional[int] = None,
        multiindex: bool = False,
        save: Union[str, None] = None,
        suffix: str = "_variance_decomposition.pdf",
        show: bool = True,
        return_axs: bool = False,
    ):
        """Plot spatial allocation of cells.

        Parameters
        ----------
        df
            Variance decomposition dataframe.
        figsize : tuple,
            Figure size.
        fontsize : int, optional
           Font size.
        multiindex : bool
            Multiindex.
        save : str, optional
            Whether (if not None) and where (path as string given as save) to save plot.
        suffix : str
            Suffix of file name to save to.
        show : bool
            Whether to display plot.
        return_axs : bool
            Whether to return axis objects.

        Returns
        -------
        axis
            If `return_axs` is True.
        """
        if fontsize:
            sc.set_figure_params(scanpy=True, fontsize=fontsize)

        fig, ax = plt.subplots(1, 1, figsize=figsize)
        df.plot(
            y=["intra cell type variance", "inter cell type variance", "gene variance"],
            kind="bar",
            stacked=True,
            figsize=figsize,
            ax=ax,
            colormap="Blues_r",
        )
        if multiindex:

            def process_index(k):
                return tuple(k.split("_"))

            df["index1"], df["index2"] = zip(*map(process_index, df.index))
            df = df.set_index(["index1", "index2"])

            ax.set_xlabel("")
            xlabel_mapping = OrderedDict()
            for index1, index2 in df.index:
                xlabel_mapping.setdefault(index1, [])
                xlabel_mapping[index1].append(index2)

            hline = []
            new_xlabels = []
            for _index1, index2_list in xlabel_mapping.items():
                # slice_list[0] = "{} - {}".format(mouse, slice_list[0])
                index2_list[0] = "{}".format(index2_list[0])
                new_xlabels.extend(index2_list)

                if hline:
                    hline.append(len(index2_list) + hline[-1])
                else:
                    hline.append(len(index2_list))
            ax.set_xticklabels(new_xlabels)
        ax.set_xlabel("")
        ax.legend(bbox_to_anchor=(1, 1), loc="upper left")
        # Save, show and return figure.
        plt.tight_layout()
        if save is not None:
            plt.savefig(save + suffix)

        if show:
            plt.show()

        plt.close(fig)
        plt.ion()

        if return_axs:
            return ax
        else:
            return None

    def cell_radius(
        self,
        area_key: Optional[str] = None,
        volume_key: Optional[str] = None,
        figsize: Tuple[float, float] = (16.0, 3.5),
        fontsize: Optional[int] = None,
        text_pos: Tuple[float, float] = (1.1, 0.9),
        save: Union[str, None] = None,
        suffix: str = "_distribution_cellradius.pdf",
        show: bool = True,
        return_axs: bool = False,
    ):
        """Plots the cell radius distribution.

        Parameters
        ----------
        area_key : str, optional
            Key for cell area in obs.
        volume_key : str, optional
            Key for cell volume in obs.
        figsize : tuple,
            Figure size.
        fontsize : int, optional
           Font size.
        text_pos : tuple
            Relative text position.
        save : str, optional
            Whether (if not None) and where (path as string given as save) to save plot.
        suffix : str
            Suffix of file name to save to.
        show : bool
            Whether to display plot.
        return_axs : bool
            Whether to return axis objects.

        Returns
        -------
        axis
            If `return_axs` is True.
        """
        if fontsize:
            sc.set_figure_params(scanpy=True, fontsize=fontsize)

        if area_key:
            x = np.sqrt(self.celldata.obs[area_key])

        if volume_key:
            x = np.cbrt(self.celldata.obs[volume_key])

        fig, ax = plt.subplots(1, 1, figsize=figsize)
        sns.histplot(x, ax=ax)
        plt.axvline(np.mean(x), color='Red', linewidth=2, ax=ax)
        min_ylim, max_ylim = plt.ylim()
        plt.text(np.mean(x) * text_pos[0], max_ylim * text_pos[1], 'mean: {:.2f} $\mu$m'.format(np.mean(x)), ax=ax)
        ax.set_xlabel("")
        ax.set_ylabel("")

        plt.tight_layout()
        if save is not None:
            plt.savefig(save + suffix)

        if show:
            plt.show()

        plt.close(fig)
        plt.ion()

        if return_axs:
            return ax
        else:
            return None

    def minimal_cell_distance(
        self,
        figsize: Tuple[float, float] = (16.0, 3.5),
        fontsize: Optional[int] = None,
        text_pos: Tuple[float, float] = (1.1, 0.9),
        save: Union[str, None] = None,
        suffix: str = "_distribution_min_celldistance.pdf",
        show: bool = True,
        return_axs: bool = False,
    ):
        """Plots the minimal cell distance distribution.

        Parameters
        ----------
        figsize : tuple,
            Figure size.
        fontsize : int, optional
           Font size.
        text_pos : tuple
            Relative text position.
        save : str, optional
            Whether (if not None) and where (path as string given as save) to save plot.
        suffix : str
            Suffix of file name to save to.
        show : bool
            Whether to display plot.
        return_axs : bool
            Whether to return axis objects.

        Returns
        -------
        axis
            If `return_axs` is True.
        """
        if fontsize:
            sc.set_figure_params(scanpy=True, fontsize=fontsize)

        x = []
        with tqdm(total=len(self.img_celldata.keys())) as pbar:
            for adata in self.img_celldata.values():
                dist = adata.obsp['adjacency_matrix_distances'].todense()
                for i in range(dist.shape[0]):
                    vec = dist[i, :]
                    vec = vec[vec != 0]
                    if vec.shape[1] == 0:
                        continue
                    x.append(np.min(vec))
                pbar.update(1)

        fig, ax = plt.subplots(1, 1, figsize=figsize)
        sns.histplot(x, ax=ax)
        plt.axvline(np.mean(x), color='Red', linewidth=2, ax=ax)
        min_ylim, max_ylim = plt.ylim()
        plt.text(np.mean(x) * text_pos[0], max_ylim * text_pos[1], 'mean: {:.2f} $\mu$m'.format(np.mean(x)), ax=ax)
        ax.set_xlabel("")
        ax.set_ylabel("")

        plt.tight_layout()
        if save is not None:
            plt.savefig(save + suffix)

        if show:
            plt.show()

        plt.close(fig)
        plt.ion()

        if return_axs:
            return ax
        else:
            return None


class DataLoader(GraphTools, PlottingTools):
    """DataLoader class. Inherits all functions from GraphTools and PlottingTools."""

    def __init__(
        self,
        data_path: str,
        radius: Optional[int] = None,
        coord_type: str = 'generic',
        n_rings: int = 1,
        label_selection: Optional[List[str]] = None,
        n_top_genes: Optional[int] = None
    ):
        """Initialize DataLoader.

        Parameters
        ----------
        data_path : str
            Data path.
        radius : int
            Radius.
        label_selection : list, optional
            label selection.
        """
        self.data_path = data_path

        print("Loading data from raw files")
        self.register_celldata(n_top_genes=n_top_genes)
        self.register_img_celldata()
        self.register_graph_features(label_selection=label_selection)
        self.compute_adjacency_matrices(radius=radius, coord_type=coord_type, n_rings=n_rings)
        self.radius = radius

        print(
            "Loaded %i images with complete data from %i patients "
            "over %i cells with %i cell features and %i distinct celltypes."
            % (
                len(self.img_celldata),
                len(self.patients),
                self.celldata.shape[0],
                self.celldata.shape[1],
                len(self.celldata.uns["node_type_names"]),
            )
        )

    @property
    def patients(self):
        """Return number of patients in celldata.

        Returns
        -------
        patients
        """
        return np.unique(np.asarray(list(self.celldata.uns["img_to_patient_dict"].values())))

    def register_celldata(self, n_top_genes: Optional[int] = None):
        """Load AnnData object of complete dataset."""
        print("registering celldata")
        self._register_celldata(n_top_genes=n_top_genes)
        assert self.celldata is not None, "celldata was not loaded"

    def register_img_celldata(self):
        """Load dictionary of of image-wise celldata objects with {imgage key : anndata object of image}."""
        print("collecting image-wise celldata")
        self._register_img_celldata()
        assert self.img_celldata is not None, "image-wise celldata was not loaded"

    def register_graph_features(self, label_selection):
        """Load graph level covariates.

        Parameters
        ----------
        label_selection
            Label selection.
        """
        print("adding graph-level covariates")
        self._register_graph_features(label_selection=label_selection)

    @abc.abstractmethod
    def _register_celldata(self, n_top_genes: Optional[int] = None):
        """Load AnnData object of complete dataset."""
        pass

    @abc.abstractmethod
    def _register_img_celldata(self):
        """Load dictionary of of image-wise celldata objects with {imgage key : anndata object of image}."""
        pass

    @abc.abstractmethod
    def _register_graph_features(self, label_selection):
        """Load graph level covariates.

        Parameters
        ----------
        label_selection
            Label selection.
        """
        pass

    def size_factors(self):
        """Get size factors (Only makes sense with positive input).

        Returns
        -------
        sf_dict
        """
        # Check if irregular sums are encountered:
        for i, adata in self.img_celldata.items():
            if np.any(np.sum(adata.X, axis=1) <= 0):
                print("WARNING: found irregular node sizes in image %s" % str(i))
        # Get global mean of feature intensity across all features:
        global_mean_per_node = self.celldata.X.sum(axis=1).mean(axis=0)
        return {i: global_mean_per_node / np.sum(adata.X, axis=1) for i, adata in self.img_celldata.items()}

    @property
    def var_names(self):
        return self.celldata.var_names


class DataLoaderZhang(DataLoader):
    """DataLoaderZhang class. Inherits all functions from DataLoader."""

    cell_type_merge_dict = {
        "Astrocytes": "Astrocytes",
        "Endothelial": "Endothelial",
        "L23_IT": "L2/3 IT",
        "L45_IT": "L4/5 IT",
        "L5_IT": "L5 IT",
        "L5_PT": "L5 PT",
        "L56_NP": "L5/6 NP",
        "L6_CT": "L6 CT",
        "L6_IT": "L6 IT",
        "L6_IT_Car3": "L6 IT Car3",
        "L6b": "L6b",
        "Lamp5": "Lamp5",
        "Microglia": "Microglia",
        "OPC": "OPC",
        "Oligodendrocytes": "Oligodendrocytes",
        "PVM": "PVM",
        "Pericytes": "Pericytes",
        "Pvalb": "Pvalb",
        "SMC": "SMC",
        "Sncg": "Sncg",
        "Sst": "Sst",
        "Sst_Chodl": "Sst Chodl",
        "VLMC": "VLMC",
        "Vip": "Vip",
        "other": "other",
    }

    def _register_celldata(self, n_top_genes: Optional[int] = None):
        """Load AnnData object of complete dataset."""
        metadata = {
            "lateral_resolution": 0.109,
            "fn": "preprocessed_zhang.h5ad",
            "image_col": "slice_id",
            "pos_cols": ["center_x", "center_y"],
            "cluster_col": "subclass",
            "cluster_col_preprocessed": "subclass_preprocessed",
            "patient_col": "mouse",
        }

<<<<<<< HEAD
        celldata = read_h5ad(self.data_path + metadata["fn"]).copy()
        
        for col in list(celldata.obs.select_dtypes(include=['category']).columns):
            print(col)
            celldata.obs[col] = [x.decode('utf-8') for x in celldata.obs[col]]

=======
        celldata = read_h5ad(os.path.join(self.data_path, metadata["fn"])).copy()
>>>>>>> b1db228c
        celldata.uns["metadata"] = metadata
        celldata.uns["img_keys"] = list(np.unique(celldata.obs[metadata["image_col"]]))
        
        img_to_patient_dict = {
            str(x): celldata.obs[metadata["patient_col"]].values[i].split("_")[0]
            for i, x in enumerate(celldata.obs[metadata["image_col"]].values)
        }

        celldata.uns["img_to_patient_dict"] = img_to_patient_dict
        self.img_to_patient_dict = img_to_patient_dict

        # register x and y coordinates into obsm
        celldata.obsm["spatial"] = celldata.obs[metadata["pos_cols"]]

        # add clean cluster column which removes regular expression from cluster_col
        celldata.obs[metadata["cluster_col_preprocessed"]] = list(
            pd.Series(list(celldata.obs[metadata["cluster_col"]]), dtype="str").map(self.cell_type_merge_dict)
        )
        celldata.obs[metadata["cluster_col_preprocessed"]] = celldata.obs[metadata["cluster_col_preprocessed"]].astype(
            "str"
        )

        # register node type names
        node_type_names = list(np.unique(celldata.obs[metadata["cluster_col_preprocessed"]]))
        celldata.uns["node_type_names"] = {x: x for x in node_type_names}
        node_types = np.zeros((celldata.shape[0], len(node_type_names)))
        node_type_idx = np.array(
            [
                node_type_names.index(x) for x in celldata.obs[metadata["cluster_col_preprocessed"]].values
            ]  # index in encoding vector
        )
        node_types[np.arange(0, node_type_idx.shape[0]), node_type_idx] = 1
        celldata.obsm["node_types"] = node_types

        self.celldata = celldata

    def _register_img_celldata(self):
        """Load dictionary of of image-wise celldata objects with {imgage key : anndata object of image}."""
        image_col = self.celldata.uns["metadata"]["image_col"]
        img_celldata = {}
        for k in self.celldata.uns["img_keys"]:
            img_celldata[str(k)] = self.celldata[self.celldata.obs[image_col] == k].copy()
        self.img_celldata = img_celldata

    def _register_graph_features(self, label_selection):
        """Load graph level covariates.

        Parameters
        ----------
        label_selection
            Label selection.
        """
        # Save processed data to attributes.
        for adata in self.img_celldata.values():
            graph_covariates = {
                "label_names": {},
                "label_tensors": {},
                "label_selection": [],
                "continuous_mean": {},
                "continuous_std": {},
                "label_data_types": {},
            }
            adata.uns["graph_covariates"] = graph_covariates

        graph_covariates = {
            "label_names": {},
            "label_selection": [],
            "continuous_mean": {},
            "continuous_std": {},
            "label_data_types": {},
        }
        self.celldata.uns["graph_covariates"] = graph_covariates


class DataLoaderJarosch(DataLoader):
    """DataLoaderJarosch class. Inherits all functions from DataLoader."""

    cell_type_merge_dict = {
        "B cells": "B cells",
        "CD4 T cells": "CD4 T cells",
        "CD8 T cells": "CD8 T cells",
        "GATA3+ epithelial": "GATA3+ epithelial",
        "Ki67 high epithelial": "Ki67 epithelial",
        "Ki67 low epithelial": "Ki67 epithelial",
        "Lamina propria cells": "Lamina propria cells",
        "Macrophages": "Macrophages",
        "Monocytes": "Monocytes",
        "PD-L1+ cells": "PD-L1+ cells",
        "intraepithelial Lymphocytes": "intraepithelial Lymphocytes",
        "muscular cells": "muscular cells",
        "other Lymphocytes": "other Lymphocytes",
    }

    def _register_celldata(self, n_top_genes: Optional[int] = None):
        """Load AnnData object of complete dataset."""
        metadata = {
            "lateral_resolution": 0.5,
            "fn": "raw_inflamed_colon_1.h5ad",
            "image_col": "Annotation",
            "pos_cols": ["X", "Y"],
            "cluster_col": "celltype_Level_2",
            "cluster_col_preprocessed": "celltype_Level_2_preprocessed",
            "patient_col": None,
        }

<<<<<<< HEAD
        celldata = read_h5ad(self.data_path + metadata["fn"])
        for col in list(celldata.obs.select_dtypes(include=['category']).columns):
            print(col)
            celldata.obs[col] = [x.decode('utf-8') for x in celldata.obs[col]]
=======
        celldata = read_h5ad(os.path.join(self.data_path, metadata["fn"]))
>>>>>>> b1db228c
        celldata = celldata[celldata.obs[metadata["image_col"]] != "Dirt"].copy()
        celldata.uns["metadata"] = metadata
        img_keys = list(np.unique(celldata.obs[metadata["image_col"]]))
        celldata.uns["img_keys"] = img_keys

        # register x and y coordinates into obsm
        celldata.obsm["spatial"] = celldata.obs[metadata["pos_cols"]]

        img_to_patient_dict = {k: "p_1" for k in img_keys}
        celldata.uns["img_to_patient_dict"] = img_to_patient_dict
        self.img_to_patient_dict = img_to_patient_dict

        # add clean cluster column which removes regular expression from cluster_col
        celldata.obs[metadata["cluster_col_preprocessed"]] = list(
            pd.Series(list(celldata.obs[metadata["cluster_col"]]), dtype="str").map(self.cell_type_merge_dict)
        )
        celldata.obs[metadata["cluster_col_preprocessed"]] = celldata.obs[metadata["cluster_col_preprocessed"]].astype(
            "str"
        )

        # register node type names
        node_type_names = list(np.unique(celldata.obs[metadata["cluster_col_preprocessed"]]))
        celldata.uns["node_type_names"] = {x: x for x in node_type_names}
        node_types = np.zeros((celldata.shape[0], len(node_type_names)))
        node_type_idx = np.array(
            [
                node_type_names.index(x) for x in celldata.obs[metadata["cluster_col_preprocessed"]].values
            ]  # index in encoding vector
        )
        node_types[np.arange(0, node_type_idx.shape[0]), node_type_idx] = 1
        celldata.obsm["node_types"] = node_types

        self.celldata = celldata

    def _register_img_celldata(self):
        """Load dictionary of of image-wise celldata objects with {imgage key : anndata object of image}."""
        image_col = self.celldata.uns["metadata"]["image_col"]
        img_celldata = {}
        for k in self.celldata.uns["img_keys"]:
            img_celldata[str(k)] = self.celldata[self.celldata.obs[image_col] == k].copy()
        self.img_celldata = img_celldata

    def _register_graph_features(self, label_selection):
        """Load graph level covariates.

        Parameters
        ----------
        label_selection
            Label selection.
        """
        # Save processed data to attributes.
        for adata in self.img_celldata.values():
            graph_covariates = {
                "label_names": {},
                "label_tensors": {},
                "label_selection": [],
                "continuous_mean": {},
                "continuous_std": {},
                "label_data_types": {},
            }
            adata.uns["graph_covariates"] = graph_covariates

        graph_covariates = {
            "label_names": {},
            "label_selection": [],
            "continuous_mean": {},
            "continuous_std": {},
            "label_data_types": {},
        }
        self.celldata.uns["graph_covariates"] = graph_covariates


class DataLoaderHartmann(DataLoader):
    """DataLoaderHartmann class. Inherits all functions from DataLoader."""

    cell_type_merge_dict = {
        "Imm_other": "Other immune cells",
        "Epithelial": "Epithelial",
        "Tcell_CD4": "CD4 T cells",
        "Myeloid_CD68": "CD68 Myeloid",
        "Fibroblast": "Fibroblast",
        "Tcell_CD8": "CD8 T cells",
        "Endothelial": "Endothelial",
        "Myeloid_CD11c": "CD11c Myeloid",
    }

    def _register_celldata(self, n_top_genes: Optional[int] = None):
        """Load AnnData object of complete dataset."""
        metadata = {
            "lateral_resolution": 400 / 1024,
            "fn": ["scMEP_MIBI_singlecell/scMEP_MIBI_singlecell.csv", "scMEP_sample_description.xlsx"],
            "image_col": "point",
            "pos_cols": ["center_colcoord", "center_rowcoord"],
            "cluster_col": "Cluster",
            "cluster_col_preprocessed": "Cluster_preprocessed",
            "patient_col": "donor",
        }
        celldata_df = read_csv(os.path.join(self.data_path, metadata["fn"][0]))
        celldata_df["point"] = [f"scMEP_point_{str(x)}" for x in celldata_df["point"]]
        celldata_df = celldata_df.fillna(0)
        # celldata_df = celldata_df.dropna(inplace=False).reset_index()
        feature_cols = [
            "H3",
            "vimentin",
            "SMA",
            "CD98",
            "NRF2p",
            "CD4",
            "CD14",
            "CD45",
            "PD1",
            "CD31",
            "SDHA",
            "Ki67",
            "CS",
            "S6p",
            "CD11c",
            "CD68",
            "CD36",
            "ATP5A",
            "CD3",
            "CD39",
            "VDAC1",
            "G6PD",
            "XBP1",
            "PKM2",
            "ASCT2",
            "GLUT1",
            "CD8",
            "CD57",
            "LDHA",
            "IDH2",
            "HK1",
            "Ecad",
            "CPT1A",
            "CK",
            "NaKATPase",
            "HIF1A",
            # "X1",
            # "cell_size",
            # "category",
            # "donor",
            # "Cluster",
        ]

        celldata = AnnData(
            X=celldata_df[feature_cols], obs=celldata_df[
                ["point", "cell_id", "cell_size", "donor", "Cluster"]
            ].astype("category")
        )

        celldata.uns["metadata"] = metadata
        img_keys = list(np.unique(celldata_df[metadata["image_col"]]))
        celldata.uns["img_keys"] = img_keys

        # register x and y coordinates into obsm
        celldata.obsm["spatial"] = np.array(celldata_df[metadata["pos_cols"]])

        img_to_patient_dict = {
            str(x): celldata_df[metadata["patient_col"]].values[i]
            for i, x in enumerate(celldata_df[metadata["image_col"]].values)
        }
        # img_to_patient_dict = {k: "p_1" for k in img_keys}
        celldata.uns["img_to_patient_dict"] = img_to_patient_dict
        self.img_to_patient_dict = img_to_patient_dict

        # add clean cluster column which removes regular expression from cluster_col
        celldata.obs[metadata["cluster_col_preprocessed"]] = list(
            pd.Series(list(celldata.obs[metadata["cluster_col"]]), dtype="category").map(self.cell_type_merge_dict)
        )
        celldata.obs[metadata["cluster_col_preprocessed"]] = celldata.obs[metadata["cluster_col_preprocessed"]].astype(
            "category"
        )

        # register node type names
        node_type_names = list(np.unique(celldata.obs[metadata["cluster_col_preprocessed"]]))
        celldata.uns["node_type_names"] = {x: x for x in node_type_names}
        node_types = np.zeros((celldata.shape[0], len(node_type_names)))
        node_type_idx = np.array(
            [
                node_type_names.index(x) for x in celldata.obs[metadata["cluster_col_preprocessed"]].values
            ]  # index in encoding vector
        )
        node_types[np.arange(0, node_type_idx.shape[0]), node_type_idx] = 1
        celldata.obsm["node_types"] = node_types

        self.celldata = celldata

    def _register_img_celldata(self):
        """Load dictionary of of image-wise celldata objects with {imgage key : anndata object of image}."""
        image_col = self.celldata.uns["metadata"]["image_col"]
        img_celldata = {}
        for k in self.celldata.uns["img_keys"]:
            img_celldata[str(k)] = self.celldata[self.celldata.obs[image_col] == k].copy()
        self.img_celldata = img_celldata

    def _register_graph_features(self, label_selection):
        """Load graph level covariates.

        Parameters
        ----------
        label_selection
            Label selection.
        """
        # DEFINE COLUMN NAMES FOR TABULAR DATA.
        # Define column names to extract from patient-wise tabular data:
        patient_col = "ID"
        # These are required to assign the image to dieased and non-diseased:
        disease_features = {"Diagnosis": "categorical"}
        patient_features = {"ID": "categorical", "Age": "continuous", "Sex": "categorical"}
        label_cols = {}
        label_cols.update(disease_features)
        label_cols.update(patient_features)

        if label_selection is None:
            label_selection = set(label_cols.keys())
        else:
            label_selection = set(label_selection)
        label_cols_toread = list(label_selection.intersection(set(list(label_cols.keys()))))
        usecols = label_cols_toread + [patient_col]

        tissue_meta_data = read_excel(os.path.join(self.data_path, "scMEP_sample_description.xlsx"), usecols=usecols)
        # BUILD LABEL VECTORS FROM LABEL COLUMNS
        # The columns contain unprocessed numeric and categorical entries that are now processed to prediction-ready
        # numeric tensors. Here we first generate a dictionary of tensors for each label (label_tensors). We then
        # transform this to have as output of this section dictionary by image with a dictionary by labels as values
        # which can be easily queried by image in a data generator.
        # Subset labels and label types:
        label_cols = {label: nt for label, nt in label_cols.items() if label in label_selection}
        label_tensors = {}
        label_names = {}  # Names of individual variables in each label vector (eg. categories in onehot-encoding).
        # 1. Standardize continuous labels to z-scores:
        continuous_mean = {
            feature: tissue_meta_data[feature].mean(skipna=True)
            for feature in list(label_cols.keys())
            if label_cols[feature] == "continuous"
        }
        continuous_std = {
            feature: tissue_meta_data[feature].std(skipna=True)
            for feature in list(label_cols.keys())
            if label_cols[feature] == "continuous"
        }
        for feature in list(label_cols.keys()):
            if label_cols[feature] == "continuous":
                label_tensors[feature] = (tissue_meta_data[feature].values - continuous_mean[feature]) / continuous_std[
                    feature
                ]
                label_names[feature] = [feature]
        # 2. One-hot encode categorical columns
        # Force all entries in categorical columns to be string so that GLM-like formula processing can be performed.
        for feature in list(label_cols.keys()):
            if label_cols[feature] == "categorical":
                tissue_meta_data[feature] = tissue_meta_data[feature].astype("str")
        # One-hot encode each string label vector:
        for i, feature in enumerate(list(label_cols.keys())):
            if label_cols[feature] == "categorical":
                oh = pd.get_dummies(tissue_meta_data[feature], prefix=feature, prefix_sep=">", drop_first=False)
                # Change all entries of corresponding observation to np.nan instead.
                idx_nan_col = np.array([i for i, x in enumerate(oh.columns) if x.endswith(">nan")])
                if len(idx_nan_col) > 0:
                    assert len(idx_nan_col) == 1, "fatal processing error"
                    nan_rows = np.where(oh.iloc[:, idx_nan_col[0]].values == 1.0)[0]
                    oh.loc[nan_rows, :] = np.nan
                # Drop nan element column.
                oh = oh.loc[:, [x for x in oh.columns if not x.endswith(">nan")]]
                label_tensors[feature] = oh.values
                label_names[feature] = oh.columns
        # Make sure all tensors are 2D for indexing:
        for feature in list(label_tensors.keys()):
            if len(label_tensors[feature].shape) == 1:
                label_tensors[feature] = np.expand_dims(label_tensors[feature], axis=1)
        # The dictionary of tensor is nested in slices in a dictionary by image which is easier to query with a
        # generator.
        tissue_meta_data_patients = tissue_meta_data[patient_col].values.tolist()
        label_tensors = {
            img: {
                feature_name: np.array(features[tissue_meta_data_patients.index(patient), :], ndmin=1)
                for feature_name, features in label_tensors.items()
            }
            if patient in tissue_meta_data_patients
            else None
            for img, patient in self.celldata.uns["img_to_patient_dict"].items()
        }
        # Reduce to observed patients:
        label_tensors = dict([(k, v) for k, v in label_tensors.items() if v is not None])

        # Save processed data to attributes.
        for k, adata in self.img_celldata.items():
            graph_covariates = {
                "label_names": label_names,
                "label_tensors": label_tensors[k],
                "label_selection": list(label_cols.keys()),
                "continuous_mean": continuous_mean,
                "continuous_std": continuous_std,
                "label_data_types": label_cols,
            }
            adata.uns["graph_covariates"] = graph_covariates

        graph_covariates = {
            "label_names": label_names,
            "label_selection": list(label_cols.keys()),
            "continuous_mean": continuous_mean,
            "continuous_std": continuous_std,
            "label_data_types": label_cols,
        }
        self.celldata.uns["graph_covariates"] = graph_covariates

        # self.ref_img_keys = {k: [] for k, v in self.nodes_by_image.items()}


class DataLoaderPascualReguant(DataLoader):
    """DataLoaderPascualReguant class. Inherits all functions from DataLoader."""

    cell_type_merge_dict = {
        "B cell": "B cells",
        "Endothelial cells": "Endothelial cells",
        "ILC": "ILC",
        "Monocyte/Macrohage/DC": "Monocyte/Macrohage/DC",
        "NK cell": "NK cells",
        "Plasma cell": "Plasma cells CD8",
        "T cytotoxic cell": "T cytotoxic cells",
        "T helper cell": "T helper cells",
        "other": "other",
    }

    def _register_celldata(self, n_top_genes: Optional[int] = None):
        """Load AnnData object of complete dataset."""
        metadata = {
            "lateral_resolution": 0.325,
            "fn": ["TONSIL_MFI_nuclei_data_table.xlsx", "TONSIL_MFI_membranes_data_table.xlsx"],
            "image_col": "img_keys",
            "pos_cols": ["Location_Center_X", "Location_Center_Y"],
            "cluster_col": "cell_class",
            "cluster_col_preprocessed": "cell_class_preprocessed",
            "patient_col": None,
        }
        nuclei_df = read_excel(os.path.join(self.data_path, metadata["fn"][0]))
        membranes_df = read_excel(os.path.join(self.data_path, metadata["fn"][1]))

        celldata_df = nuclei_df.join(membranes_df.set_index("ObjectNumber"), on="ObjectNumber")

        feature_cols = [
            "Bcl6",
            "Foxp3",
            "Helios",
            "IRF4",
            "Ki67",
            "Pax5",
            "CCR6",
            "CD103",
            "CD11c",
            "CD123",
            "CD127",
            "CD138",
            "CD14",
            "CD141",
            "CD16",
            "CD161",
            "CD19",
            "CD20",
            "CD21",
            "CD23",
            "CD3",
            "CD31",
            "CD34",
            "CD38",
            "CD4",
            "CD45",
            "CD45RA",
            "CD45RO",
            "CD49a",
            "CD56",
            "CD69",
            "CD7",
            "CD8",
            "CD94",
            "CXCR3",
            "FcER1a",
            "GranzymeA",
            "HLADR",
            "ICOS",
            "IgA",
            "IgG",
            "IgM",
            "Langerin",
            "NKp44",
            "RANKL",
            "SMA",
            "TCRVa72",
            "TCRgd",
            "VCAM",
            "Vimentin",
            "cKit",
        ]
        celldata = AnnData(X=celldata_df[feature_cols], obs=celldata_df[["ObjectNumber", "cell_class"]])

        celldata.uns["metadata"] = metadata
        celldata.obs["img_keys"] = np.repeat("tonsil_image", repeats=celldata.shape[0])
        celldata.uns["img_keys"] = ["tonsil_image"]
        # register x and y coordinates into obsm
        celldata.obsm["spatial"] = np.array(celldata_df[metadata["pos_cols"]])

        celldata.uns["img_to_patient_dict"] = {"tonsil_image": "tonsil_patient"}

        # add clean cluster column which removes regular expression from cluster_col
        celldata.obs[metadata["cluster_col_preprocessed"]] = list(
            pd.Series(list(celldata.obs[metadata["cluster_col"]]), dtype="category").map(self.cell_type_merge_dict)
        )
        celldata.obs[metadata["cluster_col_preprocessed"]] = celldata.obs[metadata["cluster_col_preprocessed"]].astype(
            "category"
        )
        # register node type names
        node_type_names = list(np.unique(celldata.obs[metadata["cluster_col_preprocessed"]]))
        celldata.uns["node_type_names"] = {x: x for x in node_type_names}
        node_types = np.zeros((celldata.shape[0], len(node_type_names)))
        node_type_idx = np.array(
            [
                node_type_names.index(x) for x in celldata.obs[metadata["cluster_col_preprocessed"]].values
            ]  # index in encoding vector
        )
        node_types[np.arange(0, node_type_idx.shape[0]), node_type_idx] = 1
        celldata.obsm["node_types"] = node_types

        self.celldata = celldata

    def _register_img_celldata(self):
        """Load dictionary of of image-wise celldata objects with {imgage key : anndata object of image}."""
        image_col = self.celldata.uns["metadata"]["image_col"]
        img_celldata = {}
        for k in self.celldata.uns["img_keys"]:
            img_celldata[str(k)] = self.celldata[self.celldata.obs[image_col] == k].copy()
        self.img_celldata = img_celldata

    def _register_graph_features(self, label_selection):
        """Load graph level covariates.

        Parameters
        ----------
        label_selection
            Label selection.
        """
        # Save processed data to attributes.
        for adata in self.img_celldata.values():
            graph_covariates = {
                "label_names": {},
                "label_tensors": {},
                "label_selection": [],
                "continuous_mean": {},
                "continuous_std": {},
                "label_data_types": {},
            }
            adata.uns["graph_covariates"] = graph_covariates

        graph_covariates = {
            "label_names": {},
            "label_selection": [],
            "continuous_mean": {},
            "continuous_std": {},
            "label_data_types": {},
        }
        self.celldata.uns["graph_covariates"] = graph_covariates


class DataLoaderSchuerch(DataLoader):
    """DataLoaderSchuerch class. Inherits all functions from DataLoader."""

    cell_type_merge_dict = {
        "B cells": "B cells",
        "CD11b+ monocytes": "monocytes",
        "CD11b+CD68+ macrophages": "macrophages",
        "CD11c+ DCs": "dendritic cells",
        "CD163+ macrophages": "macrophages",
        "CD3+ T cells": "CD3+ T cells",
        "CD4+ T cells": "CD4+ T cells",
        "CD4+ T cells CD45RO+": "CD4+ T cells",
        "CD4+ T cells GATA3+": "CD4+ T cells",
        "CD68+ macrophages": "macrophages",
        "CD68+ macrophages GzmB+": "macrophages",
        "CD68+CD163+ macrophages": "macrophages",
        "CD8+ T cells": "CD8+ T cells",
        "NK cells": "NK cells",
        "Tregs": "Tregs",
        "adipocytes": "adipocytes",
        "dirt": "dirt",
        "granulocytes": "granulocytes",
        "immune cells": "immune cells",
        "immune cells / vasculature": "immune cells",
        "lymphatics": "lymphatics",
        "nerves": "nerves",
        "plasma cells": "plasma cells",
        "smooth muscle": "smooth muscle",
        "stroma": "stroma",
        "tumor cells": "tumor cells",
        "tumor cells / immune cells": "immune cells",
        "undefined": "undefined",
        "vasculature": "vasculature",
    }

    def _register_celldata(self, n_top_genes: Optional[int] = None):
        """Load AnnData object of complete dataset."""
        metadata = {
            "lateral_resolution": 0.377442,
            "fn": "CRC_clusters_neighborhoods_markers_NEW.csv",
            "image_col": "File Name",
            "pos_cols": ["X:X", "Y:Y"],
            "cluster_col": "ClusterName",
            "cluster_col_preprocessed": "ClusterName_preprocessed",
            "patient_col": "patients",
        }
        celldata_df = read_csv(os.path.join(self.data_path, metadata["fn"]))

        feature_cols = [
            "CD44 - stroma:Cyc_2_ch_2",
            "FOXP3 - regulatory T cells:Cyc_2_ch_3",
            "CD8 - cytotoxic T cells:Cyc_3_ch_2",
            "p53 - tumor suppressor:Cyc_3_ch_3",
            "GATA3 - Th2 helper T cells:Cyc_3_ch_4",
            "CD45 - hematopoietic cells:Cyc_4_ch_2",
            "T-bet - Th1 cells:Cyc_4_ch_3",
            "beta-catenin - Wnt signaling:Cyc_4_ch_4",
            "HLA-DR - MHC-II:Cyc_5_ch_2",
            "PD-L1 - checkpoint:Cyc_5_ch_3",
            "Ki67 - proliferation:Cyc_5_ch_4",
            "CD45RA - naive T cells:Cyc_6_ch_2",
            "CD4 - T helper cells:Cyc_6_ch_3",
            "CD21 - DCs:Cyc_6_ch_4",
            "MUC-1 - epithelia:Cyc_7_ch_2",
            "CD30 - costimulator:Cyc_7_ch_3",
            "CD2 - T cells:Cyc_7_ch_4",
            "Vimentin - cytoplasm:Cyc_8_ch_2",
            "CD20 - B cells:Cyc_8_ch_3",
            "LAG-3 - checkpoint:Cyc_8_ch_4",
            "Na-K-ATPase - membranes:Cyc_9_ch_2",
            "CD5 - T cells:Cyc_9_ch_3",
            "IDO-1 - metabolism:Cyc_9_ch_4",
            "Cytokeratin - epithelia:Cyc_10_ch_2",
            "CD11b - macrophages:Cyc_10_ch_3",
            "CD56 - NK cells:Cyc_10_ch_4",
            "aSMA - smooth muscle:Cyc_11_ch_2",
            "BCL-2 - apoptosis:Cyc_11_ch_3",
            "CD25 - IL-2 Ra:Cyc_11_ch_4",
            "CD11c - DCs:Cyc_12_ch_3",
            "PD-1 - checkpoint:Cyc_12_ch_4",
            "Granzyme B - cytotoxicity:Cyc_13_ch_2",
            "EGFR - signaling:Cyc_13_ch_3",
            "VISTA - costimulator:Cyc_13_ch_4",
            "CD15 - granulocytes:Cyc_14_ch_2",
            "ICOS - costimulator:Cyc_14_ch_4",
            "Synaptophysin - neuroendocrine:Cyc_15_ch_3",
            "GFAP - nerves:Cyc_16_ch_2",
            "CD7 - T cells:Cyc_16_ch_3",
            "CD3 - T cells:Cyc_16_ch_4",
            "Chromogranin A - neuroendocrine:Cyc_17_ch_2",
            "CD163 - macrophages:Cyc_17_ch_3",
            "CD45RO - memory cells:Cyc_18_ch_3",
            "CD68 - macrophages:Cyc_18_ch_4",
            "CD31 - vasculature:Cyc_19_ch_3",
            "Podoplanin - lymphatics:Cyc_19_ch_4",
            "CD34 - vasculature:Cyc_20_ch_3",
            "CD38 - multifunctional:Cyc_20_ch_4",
            "CD138 - plasma cells:Cyc_21_ch_3",
            "HOECHST1:Cyc_1_ch_1",
            "CDX2 - intestinal epithelia:Cyc_2_ch_4",
            "Collagen IV - bas. memb.:Cyc_12_ch_2",
            "CD194 - CCR4 chemokine R:Cyc_14_ch_3",
            "MMP9 - matrix metalloproteinase:Cyc_15_ch_2",
            "CD71 - transferrin R:Cyc_15_ch_4",
            "CD57 - NK cells:Cyc_17_ch_4",
            "MMP12 - matrix metalloproteinase:Cyc_21_ch_4",
        ]
        feature_cols_hgnc_names = [
            'CD44',
            'FOXP3',
            'CD8A',
            'TP53',
            'GATA3',
            'PTPRC',
            'TBX21',
            'CTNNB1',
            'HLA-DR',
            'CD274',
            'MKI67',
            'PTPRC',
            'CD4',
            'CR2',
            'MUC1',
            'TNFRSF8',
            'CD2',
            'VIM',
            'MS4A1',
            'LAG3',
            'ATP1A1',
            'CD5',
            'IDO1',
            'KRT1',
            'ITGAM',
            'NCAM1',
            'ACTA1',
            'BCL2',
            'IL2RA',
            'ITGAX',
            'PDCD1',
            'GZMB',
            'EGFR',
            'VISTA',
            'FUT4',
            'ICOS',
            'SYP',
            'GFAP',
            'CD7',
            'CD247',
            'CHGA',
            'CD163',
            'PTPRC',
            'CD68',
            'PECAM1',
            'PDPN',
            'CD34',
            'CD38',
            'SDC1',
            'HOECHST1:Cyc_1_ch_1',  ##
            'CDX2',
            'COL6A1',
            'CCR4',
            'MMP9',
            'TFRC',
            'B3GAT1',
            'MMP12'
        ]
        X = DataFrame(np.array(celldata_df[feature_cols]), columns=feature_cols_hgnc_names)
        celldata = AnnData(X=X, obs=celldata_df[["File Name", "patients", "ClusterName"]])

        celldata.uns["metadata"] = metadata
        img_keys = list(np.unique(celldata_df[metadata["image_col"]]))
        celldata.uns["img_keys"] = img_keys

        celldata.obsm["spatial"] = np.array(celldata_df[metadata["pos_cols"]])

        img_to_patient_dict = {
            str(x): celldata_df[metadata["patient_col"]].values[i]
            for i, x in enumerate(celldata_df[metadata["image_col"]].values)
        }
        celldata.uns["img_to_patient_dict"] = img_to_patient_dict
        self.img_to_patient_dict = img_to_patient_dict

        # add clean cluster column which removes regular expression from cluster_col
        celldata.obs[metadata["cluster_col_preprocessed"]] = list(
            pd.Series(list(celldata.obs[metadata["cluster_col"]]), dtype="category").map(self.cell_type_merge_dict)
        )
        celldata.obs[metadata["cluster_col_preprocessed"]] = celldata.obs[metadata["cluster_col_preprocessed"]].astype(
            "category"
        )

        # register node type names
        node_type_names = list(np.unique(celldata.obs[metadata["cluster_col_preprocessed"]]))
        celldata.uns["node_type_names"] = {x: x for x in node_type_names}
        node_types = np.zeros((celldata.shape[0], len(node_type_names)))
        node_type_idx = np.array(
            [
                node_type_names.index(x) for x in celldata.obs[metadata["cluster_col_preprocessed"]].values
            ]  # index in encoding vector
        )
        node_types[np.arange(0, node_type_idx.shape[0]), node_type_idx] = 1
        celldata.obsm["node_types"] = node_types

        self.celldata = celldata

    def _register_img_celldata(self):
        """Load dictionary of of image-wise celldata objects with {imgage key : anndata object of image}."""
        image_col = self.celldata.uns["metadata"]["image_col"]
        img_celldata = {}
        for k in self.celldata.uns["img_keys"]:
            img_celldata[str(k)] = self.celldata[self.celldata.obs[image_col] == k].copy()
        self.img_celldata = img_celldata

    def _register_graph_features(self, label_selection):
        """Load graph level covariates.

        Parameters
        ----------
        label_selection
            Label selection.
        """
        # Graph features are based on TMA spot and not patient, thus patient_col is technically wrong.
        # For aspects where patients are needed (e.g. train-val-test split) the correct patients that are
        # loaded in _register_images() are used
        patient_col = "TMA spot / region"
        disease_features = {}
        patient_features = {"Sex": "categorical", "Age": "continuous"}
        survival_features = {"DFS": "survival"}
        tumor_features = {
            # not sure where these features belong
            "Group": "categorical",
            "LA": "percentage",
            "Diffuse": "percentage",
            "Klintrup_Makinen": "categorical",
            "CLR_Graham_Appelman": "categorical",
        }
        treatment_features = {}
        col_renaming = {}

        label_cols = {}
        label_cols.update(disease_features)
        label_cols.update(patient_features)
        label_cols.update(survival_features)
        label_cols.update(tumor_features)
        label_cols.update(treatment_features)

        if label_selection is None:
            label_selection = set(label_cols.keys())
        else:
            label_selection = set(label_selection)
        label_cols_toread = list(label_selection.intersection(set(list(label_cols.keys()))))
        if "DFS" in label_selection:
            censor_col = "DFS_Censor"
            label_cols_toread = label_cols_toread + [censor_col]
        # there are two LA and Diffuse columns for the two cores that are represented by one patient row
        if "LA" in label_cols_toread:
            label_cols_toread = label_cols_toread + ["LA.1"]
        if "Diffuse" in label_cols_toread:
            label_cols_toread = label_cols_toread + ["Diffuse.1"]
        label_cols_toread_csv = [
            col_renaming[col] if col in list(col_renaming.keys()) else col for col in label_cols_toread
        ]

        usecols = label_cols_toread_csv + [patient_col]
        tissue_meta_data = read_csv(
            os.path.join(self.data_path, "CRC_TMAs_patient_annotations.csv"),
            # sep='\t',
            usecols=usecols,
        )[usecols]
        tissue_meta_data.columns = label_cols_toread + [patient_col]

        # preprocess the loaded csv data:
        # the rows after the first 35 are just descriptions that were included in the excel file
        # for easier work with the data, we expand the data to have two columns per patient representing the two cores
        # that have different LA and Diffuse labels
        patient_data = tissue_meta_data[:35]
        long_patient_data = pd.DataFrame(np.repeat(patient_data.values, 2, axis=0))
        long_patient_data.columns = patient_data.columns
        long_patient_data["copy"] = ["A", "B"] * 35
        if "Diffuse" in label_cols_toread:
            long_patient_data = long_patient_data.rename(columns={"Diffuse": "DiffuseA", "Diffuse.1": "DiffuseB"})
            long_patient_data["Diffuse"] = np.zeros((70,))
            long_patient_data.loc[long_patient_data["copy"] == "A", "Diffuse"] = long_patient_data[
                long_patient_data["copy"] == "A"
            ]["DiffuseA"]
            long_patient_data.loc[long_patient_data["copy"] == "B", "Diffuse"] = long_patient_data[
                long_patient_data["copy"] == "B"
            ]["DiffuseB"]
            long_patient_data.loc[long_patient_data["Diffuse"].isnull(), "Diffuse"] = 0
            # use the proportion of diffuse cores within this spot as probability of being diffuse
            long_patient_data["Diffuse"] = long_patient_data["Diffuse"].astype(float) / 2
            long_patient_data = long_patient_data.drop("DiffuseA", axis=1)
            long_patient_data = long_patient_data.drop("DiffuseB", axis=1)
        if "LA" in label_cols_toread:
            long_patient_data = long_patient_data.rename(columns={"LA": "LAA", "LA.1": "LAB"})
            long_patient_data["LA"] = np.zeros((70,))
            long_patient_data.loc[long_patient_data["copy"] == "A", "LA"] = long_patient_data[
                long_patient_data["copy"] == "A"
            ]["LAA"]
            long_patient_data.loc[long_patient_data["copy"] == "B", "LA"] = long_patient_data[
                long_patient_data["copy"] == "B"
            ]["LAB"]
            long_patient_data.loc[long_patient_data["LA"].isnull(), "LA"] = 0
            # use the proportion of LA cores within this spot as probability of being LA
            long_patient_data["LA"] = long_patient_data["LA"].astype(float) / 2
            long_patient_data = long_patient_data.drop("LAA", axis=1)
            long_patient_data = long_patient_data.drop("LAB", axis=1)
        tissue_meta_data = long_patient_data

        # BUILD LABEL VECTORS FROM LABEL COLUMNS
        # The columns contain unprocessed numeric and categorical entries that are now processed to prediction-ready
        # numeric tensors. Here we first generate a dictionary of tensors for each label (label_tensors). We then
        # transform this to have as output of this section dictionary by image with a dictionary by labels as values
        # which can be easily queried by image in a data generator.
        # Subset labels and label types:
        label_cols = {label: type for label, type in label_cols.items() if label in label_selection}
        label_tensors = {}
        label_names = {}  # Names of individual variables in each label vector (eg. categories in onehot-encoding).
        # 1. Standardize continuous labels to z-scores:
        continuous_mean = {
            feature: tissue_meta_data[feature].mean(skipna=True)
            for feature in list(label_cols.keys())
            if label_cols[feature] == "continuous"
        }
        continuous_std = {
            feature: tissue_meta_data[feature].std(skipna=True)
            for feature in list(label_cols.keys())
            if label_cols[feature] == "continuous"
        }
        for feature in list(label_cols.keys()):
            if label_cols[feature] == "continuous":
                label_tensors[feature] = (tissue_meta_data[feature].values - continuous_mean[feature]) / continuous_std[
                    feature
                ]
                label_names[feature] = [feature]
        for feature in list(label_cols.keys()):
            if label_cols[feature] == "percentage":
                label_tensors[feature] = tissue_meta_data[feature]
                label_names[feature] = [feature]
        # 2. One-hot encode categorical columns
        # Force all entries in categorical columns to be string so that GLM-like formula processing can be performed.
        for feature in list(label_cols.keys()):
            if label_cols[feature] == "categorical":
                tissue_meta_data[feature] = tissue_meta_data[feature].astype("str")
        # One-hot encode each string label vector:
        for i, feature in enumerate(list(label_cols.keys())):
            if label_cols[feature] == "categorical":
                oh = pd.get_dummies(tissue_meta_data[feature], prefix=feature, prefix_sep=">", drop_first=False)
                # Change all entries of corresponding observation to np.nan instead.
                idx_nan_col = np.array([i for i, x in enumerate(oh.columns) if x.endswith(">nan")])
                if len(idx_nan_col) > 0:
                    assert len(idx_nan_col) == 1, "fatal processing error"
                    nan_rows = np.where(oh.iloc[:, idx_nan_col[0]].values == 1.0)[0]
                    oh.loc[nan_rows, :] = np.nan
                # Drop nan element column.
                oh = oh.loc[:, [x for x in oh.columns if not x.endswith(">nan")]]
                label_tensors[feature] = oh.values
                label_names[feature] = oh.columns
        # 3. Add censoring information to survival
        survival_mean = {
            feature: tissue_meta_data[feature].mean(skipna=True)
            for feature in list(label_cols.keys())
            if label_cols[feature] == "survival"
        }
        for feature in list(label_cols.keys()):
            if label_cols[feature] == "survival":
                label_tensors[feature] = np.concatenate(
                    [
                        np.expand_dims(tissue_meta_data[feature].values / survival_mean[feature], axis=1),
                        np.expand_dims(tissue_meta_data[censor_col].values, axis=1),
                    ],
                    axis=1,
                )
                label_names[feature] = [feature]
        # Make sure all tensors are 2D for indexing:
        for feature in list(label_tensors.keys()):
            if len(label_tensors[feature].shape) == 1:
                label_tensors[feature] = np.expand_dims(label_tensors[feature], axis=1)
        # The dictionary of tensor is nested in slices in a dictionary by image which is easier to query with a
        # generator.
        # tissue_meta_data_patients = tissue_meta_data[patient_col].values.tolist()
        # image keys are of the form reg0xx_A or reg0xx_B with xx going from 01 to 70
        # label tensors have entries (1+2)_A, (1+2)_B, (2+3)_A, (2+3)_B, ...
        img_to_index = {
            img: 2 * ((int(img[4:6]) - 1) // 2) if img[7] == "A" else 2 * ((int(img[4:6]) - 1) // 2) + 1
            for img in self.img_to_patient_dict.keys()
        }
        label_tensors = {
            img: {
                feature_name: np.array(features[index, :], ndmin=1) for feature_name, features in label_tensors.items()
            }
            for img, index in img_to_index.items()
        }

        # Save processed data to attributes.
        for k, adata in self.img_celldata.items():
            graph_covariates = {
                "label_names": label_names,
                "label_tensors": label_tensors[k],
                "label_selection": list(label_cols.keys()),
                "continuous_mean": continuous_mean,
                "continuous_std": continuous_std,
                "label_data_types": label_cols,
            }
            adata.uns["graph_covariates"] = graph_covariates

        graph_covariates = {
            "label_names": label_names,
            "label_selection": list(label_cols.keys()),
            "continuous_mean": continuous_mean,
            "continuous_std": continuous_std,
            "label_data_types": label_cols,
        }
        self.celldata.uns["graph_covariates"] = graph_covariates


class DataLoaderLohoff(DataLoader):
    """DataLoaderLohoff class. Inherits all functions from DataLoader."""

    cell_type_merge_dict = {
        'Allantois': 'Allantois',
        'Anterior somitic tissues': 'Anterior somitic tissues',
        'Blood progenitors': 'Blood progenitors',
        'Cardiomyocytes': 'Cardiomyocytes',
        'Cranial mesoderm': 'Cranial mesoderm',
        'Definitive endoderm': 'Definitive endoderm',
        'Dermomyotome': 'Dermomyotome',
        'Endothelium': 'Endothelium',
        'Erythroid': 'Erythroid',
        'ExE endoderm': 'ExE endoderm',
        'Forebrain/Midbrain/Hindbrain': 'Forebrain/Midbrain/Hindbrain',
        'Gut tube': 'Gut tube',
        'Haematoendothelial progenitors': 'Haematoendothelial progenitors',
        'Intermediate mesoderm': 'Intermediate mesoderm',
        'Lateral plate mesoderm': 'Lateral plate mesoderm',
        'Low quality': 'Low quality',
        'Mixed mesenchymal mesoderm': 'Mixed mesenchymal mesoderm',
        'NMP': 'NMP',
        'Neural crest': 'Neural crest',
        'Presomitic mesoderm': 'Presomitic mesoderm',
        'Sclerotome': 'Sclerotome',
        'Spinal cord': 'Spinal cord',
        'Splanchnic mesoderm': 'Splanchnic mesoderm',
        'Surface ectoderm': 'Surface ectoderm'
    }

    def _register_celldata(self, n_top_genes: Optional[int] = None):
        """Load AnnData object of complete dataset."""
        metadata = {
            "lateral_resolution": 1.,
            "fn": "preprocessed_lohoff.h5ad",
            "image_col": "embryo",
            "pos_cols": ["x_global", "y_global"],
            "cluster_col": "celltype_mapped_refined",
            "cluster_col_preprocessed": "celltype_mapped_refined",
            "patient_col": "embryo",
        }

        celldata = read_h5ad(os.path.join(self.data_path, metadata["fn"])).copy()
        celldata.uns["metadata"] = metadata
        celldata.uns["img_keys"] = list(np.unique(celldata.obs[metadata["image_col"]]))

        img_to_patient_dict = {
            str(x): celldata.obs[metadata["patient_col"]].values[i].split("_")[0]
            for i, x in enumerate(celldata.obs[metadata["image_col"]].values)
        }
        celldata.uns["img_to_patient_dict"] = img_to_patient_dict
        self.img_to_patient_dict = img_to_patient_dict

        # register x and y coordinates into obsm
        celldata.obsm["spatial"] = celldata.obs[metadata["pos_cols"]]

        # add clean cluster column which removes regular expression from cluster_col
        celldata.obs[metadata["cluster_col_preprocessed"]] = list(
            pd.Series(list(celldata.obs[metadata["cluster_col"]]), dtype="category").map(self.cell_type_merge_dict)
        )
        celldata.obs[metadata["cluster_col_preprocessed"]] = celldata.obs[metadata["cluster_col_preprocessed"]].astype(
            "category"
        )
        # register node type names
        node_type_names = list(np.unique(celldata.obs[metadata["cluster_col_preprocessed"]]))
        celldata.uns["node_type_names"] = {x: x for x in node_type_names}
        node_types = np.zeros((celldata.shape[0], len(node_type_names)))
        node_type_idx = np.array(
            [
                node_type_names.index(x) for x in celldata.obs[metadata["cluster_col_preprocessed"]].values
            ]  # index in encoding vector
        )
        node_types[np.arange(0, node_type_idx.shape[0]), node_type_idx] = 1
        celldata.obsm["node_types"] = node_types

        self.celldata = celldata

    def _register_img_celldata(self):
        """Load dictionary of of image-wise celldata objects with {imgage key : anndata object of image}."""
        image_col = self.celldata.uns["metadata"]["image_col"]
        img_celldata = {}
        for k in self.celldata.uns["img_keys"]:
            img_celldata[str(k)] = self.celldata[self.celldata.obs[image_col] == k].copy()
        self.img_celldata = img_celldata

    def _register_graph_features(self, label_selection):
        """Load graph level covariates.

        Parameters
        ----------
        label_selection
            Label selection.
        """
        # Save processed data to attributes.
        for adata in self.img_celldata.values():
            graph_covariates = {
                "label_names": {},
                "label_tensors": {},
                "label_selection": [],
                "continuous_mean": {},
                "continuous_std": {},
                "label_data_types": {},
            }
            adata.uns["graph_covariates"] = graph_covariates

        graph_covariates = {
            "label_names": {},
            "label_selection": [],
            "continuous_mean": {},
            "continuous_std": {},
            "label_data_types": {},
        }
        self.celldata.uns["graph_covariates"] = graph_covariates


class DataLoaderLuWT(DataLoader):
    """DataLoaderLuWT class. Inherits all functions from DataLoader."""

    cell_type_merge_dict = {
        "1": "AEC",
        "2": "SEC",
        "3": "MK",
        "4": "Hepatocyte",
        "5": "Macrophage",
        "6": "Myeloid",
        "7": "Erythroid progenitor",
        "8": "Erythroid cell",
        "9": "Unknown",
    }

    def _register_celldata(self, n_top_genes: Optional[int] = None):
        """Load AnnData object of complete dataset."""
        metadata = {
            "lateral_resolution": 0.1079,
            "fn": "FinalClusteringResults 190517 WT.csv",
            "image_col": "FOV",
            "pos_cols": ["Center_x", "Center_y"],
            "cluster_col": "CellTypeID_new",
            "cluster_col_preprocessed": "CellTypeID_new_preprocessed",
        }
        celldata_df = read_csv(os.path.join(self.data_path, metadata["fn"]))

        feature_cols = [
            "Abcb4",
            "Abcc3",
            "Adgre1",
            "Ammecr1",
            "Angpt1",
            "Angptl2",
            "Arsb",
            "Axin2",
            "B4galt6",
            "Bmp2",
            "Bmp5",
            "Bmp7",
            "Cd34",
            "Cd48",
            "Cd93",
            "Cdh11",
            "Cdh5",
            "Celsr2",
            "Clec14a",
            "Col4a1",
            "Cspg4",
            "Ctnnal1",
            "Cxadr",
            "Cxcl12",
            "Dkk2",
            "Dkk3",
            "Dll1",
            "Dll4",
            "E2f2",
            "Efnb2",
            "Egfr",
            "Egr1",
            "Eif3a",
            "Elk3",
            "Eng",
            "Ep300",
            "Epcam",
            "Ephb4",
            "Fam46c",
            "Fbxw7",
            "Fgf1",
            "Fgf2",
            "Flt3",
            "Flt4",
            "Fstl1",
            "Fzd1",
            "Fzd2",
            "Fzd3",
            "Fzd4",
            "Fzd5",
            "Fzd7",
            "Fzd8",
            "Gca",
            "Gfap",
            "Gnaz",
            "Gpd1",
            "Hc",
            "Hgf",
            "Hoxb4",
            "Icam1",
            "Igf1",
            "Il6",
            "Il7r",
            "Itga2b",
            "Itgam",
            "Jag1",
            "Jag2",
            "Kdr",
            "Kit",
            "Kitl",
            "Lef1",
            "Lepr",
            "Lox",
            "Lyve1",
            "Maml1",
            "Mecom",
            "Meis1",
            "Meis2",
            "Mertk",
            "Mki67",
            "Mmrn1",
            "Mpl",
            "Mpp1",
            "Mrc1",
            "Mrvi1",
            "Myh10",
            "Ndn",
            "Nes",
            "Nkd2",
            "Notch1",
            "Notch2",
            "Notch3",
            "Notch4",
            "Nrp1",
            "Olr1",
            "Pdgfra",
            "Pdpn",
            "Pecam1",
            "Podxl",
            "Pou2af1",
            "Prickle2",
            "Procr",
            "Proz",
            "Pzp",
            "Rassf4",
            "Rbpj",
            "Runx1",
            "Sardh",
            "Satb1",
            "Sdc3",
            "Sfrp1",
            "Sfrp2",
            "Sgms2",
            "Slamf1",
            "Slc25a37",
            "Stab2",
            "Tcf7",
            "Tcf7l1",
            "Tcf7l2",
            "Tek",
            "Tet1",
            "Tet2",
            "Tfrc",
            "Tgfb2",
            "Timp3",
            "Tmem56",
            "Tmod1",
            "Tox",
            "Vangl2",
            "Vav1",
            "Vcam1",
            "Vwf",
        ]

        celldata = AnnData(
            X=celldata_df[feature_cols],
            obs=celldata_df[["CellID", "FOV", "CellTypeID_new", "Center_x", "Center_y"]]
        )

        celldata.uns["metadata"] = metadata
        img_keys = list(np.unique(celldata_df[metadata["image_col"]]))
        celldata.uns["img_keys"] = img_keys

        # register x and y coordinates into obsm
        celldata.obsm["spatial"] = np.array(celldata_df[metadata["pos_cols"]])

        img_to_patient_dict = {
            str(x): "patient"
            for x in celldata_df[metadata["image_col"]].values
        }
        # img_to_patient_dict = {k: "p_1" for k in img_keys}
        celldata.uns["img_to_patient_dict"] = img_to_patient_dict
        self.img_to_patient_dict = img_to_patient_dict

        # add clean cluster column which removes regular expression from cluster_col
        celldata.obs[metadata["cluster_col_preprocessed"]] = list(
            pd.Series(list(celldata.obs[metadata["cluster_col"]]), dtype="str").map(self.cell_type_merge_dict)
        )
        celldata.obs[metadata["cluster_col_preprocessed"]] = celldata.obs[metadata["cluster_col_preprocessed"]].astype(
            "str"
        )
        #celldata = celldata[celldata.obs[metadata["cluster_col_preprocessed"]] != 'Unknown']

        # register node type names
        node_type_names = list(np.unique(celldata.obs[metadata["cluster_col_preprocessed"]]))
        print(node_type_names)
        celldata.uns["node_type_names"] = {x: x for x in node_type_names}
        node_types = np.zeros((celldata.shape[0], len(node_type_names)))
        node_type_idx = np.array(
            [
                node_type_names.index(x) for x in celldata.obs[metadata["cluster_col_preprocessed"]].values
            ]  # index in encoding vector
        )
        node_types[np.arange(0, node_type_idx.shape[0]), node_type_idx] = 1
        celldata.obsm["node_types"] = node_types

        self.celldata = celldata

    def _register_img_celldata(self):
        """Load dictionary of of image-wise celldata objects with {imgage key : anndata object of image}."""
        image_col = self.celldata.uns["metadata"]["image_col"]
        img_celldata = {}
        for k in self.celldata.uns["img_keys"]:
            img_celldata[str(k)] = self.celldata[self.celldata.obs[image_col] == k].copy()
        self.img_celldata = img_celldata

    def _register_graph_features(self, label_selection):
        """Load graph level covariates.

        Parameters
        ----------
        label_selection
            Label selection.
        """
        # Save processed data to attributes.
        for adata in self.img_celldata.values():
            graph_covariates = {
                "label_names": {},
                "label_tensors": {},
                "label_selection": [],
                "continuous_mean": {},
                "continuous_std": {},
                "label_data_types": {},
            }
            adata.uns["graph_covariates"] = graph_covariates

        graph_covariates = {
            "label_names": {},
            "label_selection": [],
            "continuous_mean": {},
            "continuous_std": {},
            "label_data_types": {},
        }
        self.celldata.uns["graph_covariates"] = graph_covariates


class DataLoaderLuWTimputed(DataLoader):
    """DataLoaderLuWTimputed class. Inherits all functions from DataLoader."""

    cell_type_merge_dict = {
        1: "AEC",
        2: "SEC",
        3: "MK",
        4: "Hepatocyte",
        5: "Macrophage",
        6: "Myeloid",
        7: "Erythroid progenitor",
        8: "Erythroid cell",
    }

    def _register_celldata(self, n_top_genes: Optional[int] = None):
        """Load AnnData object of complete dataset."""
        metadata = {
            "lateral_resolution": 0.1079,
            "fn": "merfish_wt_imputed_fetal_liver.h5ad",
            "image_col": "FOV",
            "pos_cols": ["Center_x", "Center_y"],
            "cluster_col": "CellTypeID_new",
            "cluster_col_preprocessed": "CellTypeID_new_preprocessed",
            "n_top_genes": n_top_genes
        }
        celldata = read_h5ad(self.data_path + metadata["fn"])
        celldata.uns["metadata"] = metadata
<<<<<<< HEAD
        # only loading top 500 genes
        sc.pp.highly_variable_genes(celldata, n_top_genes=4000)
        celldata = celldata[:, celldata.var.highly_variable].copy()
=======
        if n_top_genes:
            sc.pp.highly_variable_genes(celldata, n_top_genes=n_top_genes)
            celldata = celldata[:, celldata.var.highly_variable].copy()
>>>>>>> b1db228c
        self.celldata = celldata

    def _register_img_celldata(self):
        """Load dictionary of of image-wise celldata objects with {imgage key : anndata object of image}."""
        image_col = self.celldata.uns["metadata"]["image_col"]
        img_celldata = {}
        for k in self.celldata.uns["img_keys"]:
            img_celldata[str(k)] = self.celldata[self.celldata.obs[image_col] == k].copy()
        self.img_celldata = img_celldata

    def _register_graph_features(self, label_selection):
        """Load graph level covariates.

        Parameters
        ----------
        label_selection
            Label selection.
        """
        # Save processed data to attributes.
        for adata in self.img_celldata.values():
            graph_covariates = {
                "label_names": {},
                "label_tensors": {},
                "label_selection": [],
                "continuous_mean": {},
                "continuous_std": {},
                "label_data_types": {},
            }
            adata.uns["graph_covariates"] = graph_covariates

        graph_covariates = {
            "label_names": {},
            "label_selection": [],
            "continuous_mean": {},
            "continuous_std": {},
            "label_data_types": {},
        }
        self.celldata.uns["graph_covariates"] = graph_covariates


class DataLoaderLuTET2(DataLoader):
    """DataLoaderLuTET2 class. Inherits all functions from DataLoader."""

    cell_type_merge_dict = {
        "1": "AEC",
        "2": "SEC",
        "3": "MK",
        "4": "Hepatocyte",
        "5": "Macrophage",
        "6": "Myeloid",
        "7": "Erythroid progenitor",
        "8": "Erythroid cell",
        "9": "Unknown",
    }

    def _register_celldata(self, n_top_genes: Optional[int] = None):
        """Load AnnData object of complete dataset."""
        metadata = {
            "lateral_resolution": 0.1079,
            "fn": "FinalClusteringResults 190727 TET2.csv",
            "image_col": "FOV",
            "pos_cols": ["Center_x", "Center_y"],
            "cluster_col": "CellTypeID_new",
            "cluster_col_preprocessed": "CellTypeID_new_preprocessed",
        }
        celldata_df = read_csv(os.path.join(self.data_path, metadata["fn"]))

        feature_cols = [
            "Abcb4",
            "Abcc3",
            "Adgre1",
            "Ammecr1",
            "Angpt1",
            "Angptl2",
            "Arsb",
            "Axin2",
            "B4galt6",
            "Bmp2",
            "Bmp5",
            "Bmp7",
            "Cd34",
            "Cd48",
            "Cd93",
            "Cdh11",
            "Cdh5",
            "Celsr2",
            "Clec14a",
            "Col4a1",
            "Cspg4",
            "Ctnnal1",
            "Cxadr",
            "Cxcl12",
            "Dkk2",
            "Dkk3",
            "Dll1",
            "Dll4",
            "E2f2",
            "Efnb2",
            "Egfr",
            "Egr1",
            "Eif3a",
            "Elk3",
            "Eng",
            "Ep300",
            "Epcam",
            "Ephb4",
            "Fam46c",
            "Fbxw7",
            "Fgf1",
            "Fgf2",
            "Flt3",
            "Flt4",
            "Fstl1",
            "Fzd1",
            "Fzd2",
            "Fzd3",
            "Fzd4",
            "Fzd5",
            "Fzd7",
            "Fzd8",
            "Gca",
            "Gfap",
            "Gnaz",
            "Gpd1",
            "Hc",
            "Hgf",
            "Hoxb4",
            "Icam1",
            "Igf1",
            "Il6",
            "Il7r",
            "Itga2b",
            "Itgam",
            "Jag1",
            "Jag2",
            "Kdr",
            "Kit",
            "Kitl",
            "Lef1",
            "Lepr",
            "Lox",
            "Lyve1",
            "Maml1",
            "Mecom",
            "Meis1",
            "Meis2",
            "Mertk",
            "Mki67",
            "Mmrn1",
            "Mpl",
            "Mpp1",
            "Mrc1",
            "Mrvi1",
            "Myh10",
            "Ndn",
            "Nes",
            "Nkd2",
            "Notch1",
            "Notch2",
            "Notch3",
            "Notch4",
            "Nrp1",
            "Olr1",
            "Pdgfra",
            "Pdpn",
            "Pecam1",
            "Podxl",
            "Pou2af1",
            "Prickle2",
            "Procr",
            "Proz",
            "Pzp",
            "Rassf4",
            "Rbpj",
            "Runx1",
            "Sardh",
            "Satb1",
            "Sdc3",
            "Sfrp1",
            "Sfrp2",
            "Sgms2",
            "Slamf1",
            "Slc25a37",
            "Stab2",
            "Tcf7",
            "Tcf7l1",
            "Tcf7l2",
            "Tek",
            "Tet1",
            "Tet2",
            "Tfrc",
            "Tgfb2",
            "Timp3",
            "Tmem56",
            "Tmod1",
            "Tox",
            "Vangl2",
            "Vav1",
            "Vcam1",
            "Vwf",
        ]

        celldata = AnnData(
            X=celldata_df[feature_cols],
            obs=celldata_df[["CellID", "FOV", "CellTypeID_new", "Center_x", "Center_y"]]
        )

        celldata.uns["metadata"] = metadata
        img_keys = list(np.unique(celldata_df[metadata["image_col"]]))
        celldata.uns["img_keys"] = img_keys

        # register x and y coordinates into obsm
        celldata.obsm["spatial"] = np.array(celldata_df[metadata["pos_cols"]])

        img_to_patient_dict = {
            str(x): "patient"
            for x in celldata_df[metadata["image_col"]].values
        }
        # img_to_patient_dict = {k: "p_1" for k in img_keys}
        celldata.uns["img_to_patient_dict"] = img_to_patient_dict
        self.img_to_patient_dict = img_to_patient_dict

        # add clean cluster column which removes regular expression from cluster_col
        celldata.obs[metadata["cluster_col_preprocessed"]] = list(
            pd.Series(list(celldata.obs[metadata["cluster_col"]]), dtype="category").map(self.cell_type_merge_dict)
        )
        celldata.obs[metadata["cluster_col_preprocessed"]] = celldata.obs[metadata["cluster_col_preprocessed"]].astype(
            "category"
        )
        # register node type names
        node_type_names = list(np.unique(celldata.obs[metadata["cluster_col_preprocessed"]]))
        print(node_type_names)
        celldata.uns["node_type_names"] = {x: x for x in node_type_names}
        node_types = np.zeros((celldata.shape[0], len(node_type_names)))
        node_type_idx = np.array(
            [
                node_type_names.index(x) for x in celldata.obs[metadata["cluster_col_preprocessed"]].values
            ]  # index in encoding vector
        )
        node_types[np.arange(0, node_type_idx.shape[0]), node_type_idx] = 1
        celldata.obsm["node_types"] = node_types

        self.celldata = celldata

    def _register_img_celldata(self):
        """Load dictionary of of image-wise celldata objects with {imgage key : anndata object of image}."""
        image_col = self.celldata.uns["metadata"]["image_col"]
        img_celldata = {}
        for k in self.celldata.uns["img_keys"]:
            img_celldata[str(k)] = self.celldata[self.celldata.obs[image_col] == k].copy()
        self.img_celldata = img_celldata

    def _register_graph_features(self, label_selection):
        """Load graph level covariates.

        Parameters
        ----------
        label_selection
            Label selection.
        """
        # Save processed data to attributes.
        for adata in self.img_celldata.values():
            graph_covariates = {
                "label_names": {},
                "label_tensors": {},
                "label_selection": [],
                "continuous_mean": {},
                "continuous_std": {},
                "label_data_types": {},
            }
            adata.uns["graph_covariates"] = graph_covariates

        graph_covariates = {
            "label_names": {},
            "label_selection": [],
            "continuous_mean": {},
            "continuous_std": {},
            "label_data_types": {},
        }
        self.celldata.uns["graph_covariates"] = graph_covariates


class DataLoader10xVisiumMouseBrain(DataLoader):
    """DataLoader10xVisiumMouseBrain class. Inherits all functions from DataLoader."""

    cell_type_merge_dict = {
        'Cortex_1': 'Cortex 1',
        'Cortex_2': 'Cortex 2',
        'Cortex_3': 'Cortex 3',
        'Cortex_4': 'Cortex 4',
        'Cortex_5': 'Cortex 5',
        'Fiber_tract': 'Fiber tract',
        'Hippocampus': 'Hippocampus',
        'Hypothalamus_1': 'Hypothalamus 1',
        'Hypothalamus_2': 'Hypothalamus 2',
        'Lateral_ventricle': 'Lateral ventricle',
        'Pyramidal_layer': 'Pyramidal layer',
        'Pyramidal_layer_dentate_gyrus': 'Pyramidal layer dentate gyrus',
        'Striatum': 'Striatum',
        'Thalamus_1': 'Thalamus 1',
        'Thalamus_2': 'Thalamus 2'
    }

    def _register_celldata(self, n_top_genes: Optional[int] = None):
        """Load AnnData object of complete dataset."""
        metadata = {
            "lateral_resolution": 1.,
            "fn": "visium_hne_adata.h5ad",
            "image_col": "in_tissue",
            "cluster_col": "cluster",
            "cluster_col_preprocessed": "cluster_preprocessed",
            "patient_col": "in_tissue",
            "n_top_genes": n_top_genes
        }

        celldata = read_h5ad(self.data_path + metadata["fn"]).copy()
        if n_top_genes:
            sc.pp.highly_variable_genes(celldata, n_top_genes=n_top_genes)
            celldata = celldata[:, celldata.var.highly_variable].copy()

        celldata.X = celldata.X.toarray()
        celldata.uns["metadata"] = metadata
        celldata.uns["img_keys"] = list(np.unique(celldata.obs[metadata["image_col"]]))

        celldata.uns["img_to_patient_dict"] = {"1": "1"}
        self.img_to_patient_dict = {"1": "1"}

        celldata.obs[metadata["cluster_col"]] = celldata.obs[metadata["cluster_col"]].astype(
            "str"
        )
        # add clean cluster column which removes regular expression from cluster_col
        celldata.obs[metadata["cluster_col_preprocessed"]] = list(
            pd.Series(list(celldata.obs[metadata["cluster_col"]]), dtype="str").map(self.cell_type_merge_dict)
        )
        celldata.obs[metadata["cluster_col_preprocessed"]] = celldata.obs[metadata["cluster_col_preprocessed"]].astype(
            "str"
        )
        # register node type names
        node_type_names = list(np.unique(celldata.obs[metadata["cluster_col_preprocessed"]]))
        celldata.uns["node_type_names"] = {x: x for x in node_type_names}
        node_types = np.zeros((celldata.shape[0], len(node_type_names)))
        node_type_idx = np.array(
            [
                node_type_names.index(x) for x in celldata.obs[metadata["cluster_col_preprocessed"]].values
            ]  # index in encoding vector
        )
        node_types[np.arange(0, node_type_idx.shape[0]), node_type_idx] = 1
        celldata.obsm["node_types"] = node_types

        self.celldata = celldata

    def _register_img_celldata(self):
        """Load dictionary of of image-wise celldata objects with {imgage key : anndata object of image}."""
        image_col = self.celldata.uns["metadata"]["image_col"]
        img_celldata = {}
        for k in self.celldata.uns["img_keys"]:
            img_celldata[str(k)] = self.celldata[self.celldata.obs[image_col] == k].copy()
        self.img_celldata = img_celldata

    def _register_graph_features(self, label_selection):
        """Load graph level covariates.

        Parameters
        ----------
        label_selection
            Label selection.
        """
        # Save processed data to attributes.
        for adata in self.img_celldata.values():
            graph_covariates = {
                "label_names": {},
                "label_tensors": {},
                "label_selection": [],
                "continuous_mean": {},
                "continuous_std": {},
                "label_data_types": {},
            }
            adata.uns["graph_covariates"] = graph_covariates

        graph_covariates = {
            "label_names": {},
            "label_selection": [],
            "continuous_mean": {},
            "continuous_std": {},
            "label_data_types": {},
        }
        self.celldata.uns["graph_covariates"] = graph_covariates<|MERGE_RESOLUTION|>--- conflicted
+++ resolved
@@ -1791,17 +1791,12 @@
             "cluster_col_preprocessed": "subclass_preprocessed",
             "patient_col": "mouse",
         }
-
-<<<<<<< HEAD
         celldata = read_h5ad(self.data_path + metadata["fn"]).copy()
         
         for col in list(celldata.obs.select_dtypes(include=['category']).columns):
             print(col)
             celldata.obs[col] = [x.decode('utf-8') for x in celldata.obs[col]]
 
-=======
-        celldata = read_h5ad(os.path.join(self.data_path, metadata["fn"])).copy()
->>>>>>> b1db228c
         celldata.uns["metadata"] = metadata
         celldata.uns["img_keys"] = list(np.unique(celldata.obs[metadata["image_col"]]))
         
@@ -1906,15 +1901,11 @@
             "cluster_col_preprocessed": "celltype_Level_2_preprocessed",
             "patient_col": None,
         }
-
-<<<<<<< HEAD
         celldata = read_h5ad(self.data_path + metadata["fn"])
         for col in list(celldata.obs.select_dtypes(include=['category']).columns):
             print(col)
             celldata.obs[col] = [x.decode('utf-8') for x in celldata.obs[col]]
-=======
-        celldata = read_h5ad(os.path.join(self.data_path, metadata["fn"]))
->>>>>>> b1db228c
+            
         celldata = celldata[celldata.obs[metadata["image_col"]] != "Dirt"].copy()
         celldata.uns["metadata"] = metadata
         img_keys = list(np.unique(celldata.obs[metadata["image_col"]]))
@@ -3179,15 +3170,10 @@
         }
         celldata = read_h5ad(self.data_path + metadata["fn"])
         celldata.uns["metadata"] = metadata
-<<<<<<< HEAD
-        # only loading top 500 genes
-        sc.pp.highly_variable_genes(celldata, n_top_genes=4000)
-        celldata = celldata[:, celldata.var.highly_variable].copy()
-=======
         if n_top_genes:
             sc.pp.highly_variable_genes(celldata, n_top_genes=n_top_genes)
             celldata = celldata[:, celldata.var.highly_variable].copy()
->>>>>>> b1db228c
+            
         self.celldata = celldata
 
     def _register_img_celldata(self):
