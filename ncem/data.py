import abc
import warnings
from collections import OrderedDict
import os
from typing import Dict, List, Optional, Sequence, Tuple, Union

import matplotlib.colors as colors
import matplotlib.pyplot as plt
import numpy as np
import pandas as pd
import scanpy as sc
import seaborn as sns
import squidpy as sq
from anndata import AnnData, read_h5ad
from diffxpy.testing.correction import correct
from matplotlib.ticker import FormatStrFormatter
from matplotlib.tri import Triangulation
from omnipath.interactions import import_intercell_network
from pandas import read_csv, read_excel, DataFrame
from scipy import sparse, stats
from tqdm import tqdm


class GraphTools:
    """GraphTools class."""

    celldata: AnnData
    img_celldata: Dict[str, AnnData]

    def compute_adjacency_matrices(
        self, radius: int, coord_type: str = 'generic', n_rings: int = 1, transform: str = None
    ):
        """Compute adjacency matrix for each image in dataset (uses `squidpy.gr.spatial_neighbors`).

        Parameters
        ----------
        radius : int
            Radius of neighbors for non-grid data.
        coord_type : str
            Type of coordinate system.
        n_rings : int
            Number of rings of neighbors for grid data.
        transform : str
            Type of adjacency matrix transform. Valid options are:

            - `spectral` - spectral transformation of the adjacency matrix.
            - `cosine` - cosine transformation of the adjacency matrix.
            - `None` - no transformation of the adjacency matrix.
        """
        pbar_total = len(self.img_celldata.keys())
        with tqdm(total=pbar_total) as pbar:
            for _k, adata in self.img_celldata.items():
                sq.gr.spatial_neighbors(
                    adata=adata,
                    coord_type=coord_type,
                    radius=radius,
                    n_rings=n_rings,
                    transform=transform,
                    key_added="adjacency_matrix"
                )
                pbar.update(1)

    @staticmethod
    def _transform_a(a):
        """Compute degree transformation of adjacency matrix.

        Computes D^(-1) * (A+I), with A an adjacency matrix, I the identity matrix and D the degree matrix.

        Parameters
        ----------
        a
            sparse adjacency matrix.

        Returns
        -------
        degree transformed sparse adjacency matrix
        """
        warnings.filterwarnings("ignore", message="divide by zero encountered in true_divide")
        degrees = 1 / a.sum(axis=0)
        degrees[a.sum(axis=0) == 0] = 0
        degrees = np.squeeze(np.asarray(degrees))
        deg_matrix = sparse.diags(degrees)
        a_out = deg_matrix * a
        return a_out

    def _transform_all_a(self, a_dict: dict):
        """Compute degree transformation for dictionary of adjacency matrices.

        Computes D^(-1) * (A+I), with A an adjacency matrix, I the identity matrix and D the degree matrix for all
        matrices in a dictionary.

        Parameters
        ----------
        a_dict : dict
            a_dict

        Returns
        -------
        dictionary of degree transformed sparse adjacency matrices
        """
        a_transformed = {i: self._transform_a(a) for i, a in a_dict.items()}
        return a_transformed

    @staticmethod
    def _compute_distance_matrix(pos_matrix):
        """Compute distance matrix.

        Parameters
        ----------
        pos_matrix
            Position matrix.

        Returns
        -------
        distance matrix
        """
        diff = pos_matrix[:, :, None] - pos_matrix[:, :, None].T
        return (diff * diff).sum(1)

    def _get_degrees(self, max_distances: list):
        """Get degrees.

        Parameters
        ----------
        max_distances : list
            List of maximal distances.

        Returns
        -------
        degrees
        """
        degs = {}
        degrees = {}
        for i, adata in self.img_celldata.items():
            pm = np.array(adata.obsm["spatial"])
            dist_matrix = self._compute_distance_matrix(pm)
            degs[i] = {dist: np.sum(dist_matrix < dist * dist, axis=0) for dist in max_distances}
        for dist in max_distances:
            degrees[dist] = [deg[dist] for deg in degs.values()]
        return degrees

    def prepare_spectral_clusters(
            self,
            a_dict,
            n_cluster,
            k_neighbors=10,
    ):
        """
        Computes spectral clusterings for all graphs of the dataset.

        Parameters
        ----------
        a_dict
            A dict of adjacency matrices.
        n_cluster : int
            The number of spectral clusters to be produced for the self-supervision task.
        k_neighbors : int
            The number of neighbors used of the knn graph construction.

        Returns
        -------
        node_to_cluster_mapping
            Dictionary mapping image keys to a one hot encoded matrix (n_nodes, n_clusters) assigning graph nodes
            to their cluster.
        within_cluster_a
            Dictionary mapping image keys to transformed adjacency matrices with edges between clusters removed.
        between_cluster_a
            Dictionary mapping image keys to adjacency matrices describing the connectivity of the clusters.

        """
        from sklearn.cluster import SpectralClustering
        from sklearn.neighbors import kneighbors_graph

        # Compute knn matrices
        knn_matrices = {
            image_key: kneighbors_graph(
                adata.obsm['spatial'],
                n_neighbors=k_neighbors,
                mode='connectivity',  # also 'distance' possible
                include_self=True
            )
            for image_key, adata in self.img_celldata.items()
        }

        # Compute spectral clusters and one-hot encoded assignments from graph nodes to clusters
        clusterer = SpectralClustering(
            n_clusters=n_cluster,
            affinity='precomputed',
        )

        def to_one_hot(a):
            res = np.zeros((len(a), np.max(a) + 1))
            res[np.arange(len(a)), a] = 1
            return res

        node_to_cluster_mapping = {
            image_key: to_one_hot(clusterer.fit_predict(X=value))
            for image_key, value in knn_matrices.items()
        }

        # Compute adjacency matrices containing only within-cluster edges
        within_cluster_a = {
            image_key: a_dict[image_key].multiply(value @ np.transpose(value))
            for image_key, value in node_to_cluster_mapping.items()
        }

        # Compute connectivity of clusters
        between_cluster_a = {
            key: (np.transpose(node_to_cluster_mapping[key]) @ value @ node_to_cluster_mapping[key] > 0).astype(float)
                 - np.eye(node_to_cluster_mapping[key].shape[1])
            for key, value in knn_matrices.items()
        }

        return node_to_cluster_mapping, within_cluster_a, between_cluster_a

    def get_self_supervision_label(
        self,
        label,
        node_to_cluster_mapping,
        between_cluster_a,

    ):
        """
        Computes a label per cluster used for a self-supervision task. This is usually some form of description of the
        surrounding of a cluster.

        Parameters
        ----------
        label : str
            Name of the supervision label to be prepared. Valid options are:

            - 'relative_cell_types' - the cell type frequency of all clusters connected to one cluster.
        node_to_cluster_mapping
            Dictionary mapping image keys to a one hot encoded matrix (n_nodes, n_clusters) assigning graph nodes
            to their cluster.
        between_cluster_a
            Dictionary mapping image keys to adjacency matrices describing the connectivity of the clusters.

        Returns
        -------
        A dict mapping image keys to matrix (n_clusters, n_types) containing the cell type frequencies of all nodes
        within clusters connected to one cluster for all the cluster.
        """

        if label == 'relative_cell_types':
            surrounding_cell_types = {
                image_key: between_cluster_a[image_key] @ np.transpose(node_to_cluster_mapping[image_key])
                           @ self.img_celldata[image_key].obsm['node_types']
                for image_key in node_to_cluster_mapping.keys()
            }
            rel_cell_types = {
                key: value / np.maximum(np.sum(value, axis=1, keepdims=True), np.ones((value.shape[0], 1)))
                for key, value in surrounding_cell_types.items()
            }
            return rel_cell_types
        else:
            raise ValueError(f'Self-supervision label {label} not recognized')

    def process_node_features(
        self,
        node_feature_transformation: str,
    ):
        # Process node-wise features:
        if node_feature_transformation == 'standardize_per_image':
            self._standardize_features_per_image()
        elif node_feature_transformation == 'standardize_globally':
            self._standardize_overall()
        elif node_feature_transformation == 'scale_observations':
            self._scale_observations(n=100)
        elif node_feature_transformation is None or node_feature_transformation == "none":
            pass
        else:
            raise ValueError('Feature transformation %s not recognized!' % node_feature_transformation)

    def _standardize_features_per_image(self):
        for adata in self.img_celldata.values():
            sc.pp.scale(adata)

    def _standardize_overall(self):
        data = np.concatenate([adata.X for adata in self.img_celldata.values()], axis=0)
        mean = data.mean(axis=0)
        std = data.std(axis=0)
        for adata in self.img_celldata.values():
            adata.X = adata.X - mean / std

    def _scale_observations(self, n: int):
        """
        TPM-like scaling of observation vectors.
        Only makes sense with positive input.
        :param n: Total feature count to linearly scale observations into.
        :return:
        """
        for adata in self.img_celldata.values():
            adata.X = n * adata.X / adata.X.mean(axis=1)

    def plot_degree_vs_dist(
        self,
        degree_matrices: Optional[list] = None,
        max_distances: Optional[list] = None,
        lateral_resolution: float = 1.0,
        save: Optional[str] = None,
        suffix: str = "_degree_vs_dist.pdf",
        show: bool = True,
        return_axs: bool = False,
    ):
        """Plot degree versus distances.

        Parameters
        ----------
        degree_matrices : list, optional
            List of degree matrices
        max_distances : list, optional
            List of maximal distances.
        lateral_resolution : float
            Lateral resolution
        save : str, optional
            Whether (if not None) and where (path as string given as save) to save plot.
        suffix : str
            Suffix of file name to save to.
        show : bool
            Whether to display plot.
        return_axs : bool
            Whether to return axis objects.

        Returns
        -------
        axis if `return_axs` is True.

        Raises
        ------
        ValueError
            If `degree_matrices` and `max_distances` are `None`.
        """
        if degree_matrices is None:
            if max_distances is None:
                raise ValueError("Provide either distance matrices or distance values!")
            else:
                degree_matrices = self._get_degrees(max_distances)

        plt.ioff()
        fig = plt.figure(figsize=(4, 3))

        mean_degree = []
        distances = []

        for dist, degrees in degree_matrices.items():
            mean_d = [np.mean(degree) for degree in degrees]
            print(np.mean(mean_d))
            mean_degree += mean_d
            distances += [np.int(dist * lateral_resolution)] * len(mean_d)

        sns_data = pd.DataFrame(
            {
                "dist": distances,
                "mean_degree": mean_degree,
            }
        )
        ax = fig.add_subplot(111)
        sns.boxplot(data=sns_data, x="dist", color="steelblue", y="mean_degree", ax=ax)
        ax.set_yscale("log", basey=10)
        ax.grid(False)
        plt.ylabel("")
        plt.xlabel("")
        plt.xticks(rotation=90)

        # Save, show and return figure.
        plt.tight_layout()
        if save is not None:
            plt.savefig(save + suffix)

        if show:
            plt.show()

        plt.close(fig)
        plt.ion()

        if return_axs:
            return ax
        else:
            return None


class PlottingTools:
    """PlottingTools class."""

    celldata: AnnData
    img_celldata: Dict[str, AnnData]

    def celldata_interaction_matrix(
        self,
        fontsize: Optional[int] = None,
        figsize: Tuple[float, float] = (5, 5),
        title: Optional[str] = None,
        save: Optional[str] = None,
        suffix: str = "_celldata_interaction_matrix.pdf",
    ):
        """Compute and plot interaction matrix of celldata.

        The interaction matrix is computed by `squidpy.gr.interaction_matrix()`.

        Parameters
        ----------
        fontsize : int, optional
            Font size.
        figsize : tuple
            Figure size.
        title : str, optional
            Figure title.
        save : str, optional
            Whether (if not None) and where (path as string given as save) to save plot.
        suffix : str
            Suffix of file name to save to.
        """
        interaction_matrix = []
        cluster_key = self.celldata.uns["metadata"]["cluster_col_preprocessed"]
        with tqdm(total=len(self.img_celldata.keys())) as pbar:
            for adata in self.img_celldata.values():
                im = sq.gr.interaction_matrix(
                    adata, cluster_key=cluster_key, connectivity_key="adjacency_matrix", normalized=False, copy=True
                )
                im = pd.DataFrame(
                    im, columns=list(np.unique(adata.obs[cluster_key])), index=list(np.unique(adata.obs[cluster_key]))
                )
                interaction_matrix.append(im)
                pbar.update(1)
        df_concat = pd.concat(interaction_matrix)
        by_row_index = df_concat.groupby(df_concat.index)
        df_means = by_row_index.sum().sort_index(axis=1)
        interactions = np.array(df_means).T
        self.celldata.uns[f"{cluster_key}_interactions"] = interactions/np.sum(interactions, axis=1)[:, np.newaxis]

        if fontsize:
            sc.set_figure_params(scanpy=True, fontsize=fontsize)
        if save:
            save = save + suffix
        sq.pl.interaction_matrix(
            self.celldata,
            cluster_key=cluster_key,
            connectivity_key="adjacency_matrix",
            figsize=figsize,
            title=title,
            save=save,
        )

    def celldata_nhood_enrichment(
        self,
        fontsize: Optional[int] = None,
        figsize: Tuple[float, float] = (5, 5),
        title: Optional[str] = None,
        save: Optional[str] = None,
        suffix: str = "_celldata_nhood_enrichment.pdf",
    ):
        """Compute and plot neighbourhood enrichment of celldata.

        The enrichment is computed by `squidpy.gr.nhood_enrichment()`.

        Parameters
        ----------
        fontsize : int, optional
            Font size.
        figsize : tuple
            Figure size.
        title : str, optional
            Figure title.
        save : str, optional
            Whether (if not None) and where (path as string given as save) to save plot.
        suffix : str
            Suffix of file name to save to.
        """
        zscores = []
        counts = []
        cluster_key = self.celldata.uns["metadata"]["cluster_col_preprocessed"]
        with tqdm(total=len(self.img_celldata.keys())) as pbar:
            for adata in self.img_celldata.values():
                im = sq.gr.nhood_enrichment(
                    adata,
                    cluster_key=cluster_key,
                    connectivity_key="adjacency_matrix",
                    copy=True,
                    show_progress_bar=False,
                )
                zscore = pd.DataFrame(
                    im[0],
                    columns=list(np.unique(adata.obs[cluster_key])),
                    index=list(np.unique(adata.obs[cluster_key])),
                )
                count = pd.DataFrame(
                    im[1],
                    columns=list(np.unique(adata.obs[cluster_key])),
                    index=list(np.unique(adata.obs[cluster_key])),
                )
                zscores.append(zscore)
                counts.append(count)
                pbar.update(1)
        df_zscores = pd.concat(zscores)
        by_row_index = df_zscores.groupby(df_zscores.index)
        df_zscores = by_row_index.mean().sort_index(axis=1)

        df_counts = pd.concat(counts)
        by_row_index = df_counts.groupby(df_counts.index)
        df_counts = by_row_index.sum().sort_index(axis=1)

        self.celldata.uns[f"{cluster_key}_nhood_enrichment"] = {
            "zscore": np.array(df_zscores).T,
            "count": np.array(df_counts).T,
        }
        if fontsize:
            sc.set_figure_params(scanpy=True, fontsize=fontsize)
        if save:
            save = save + suffix
        sq.pl.nhood_enrichment(
            self.celldata,
            cluster_key=cluster_key,
            connectivity_key="adjacency_matrix",
            figsize=figsize,
            title=title,
            save=save,
        )

    def celltype_frequencies(
        self,
        figsize: Tuple[float, float] = (5.0, 6.0),
        fontsize: Optional[int] = None,
        save: Optional[str] = None,
        suffix: str = "_noise_structure.pdf",
        show: bool = True,
        return_axs: bool = False,
    ):
        """Plot cell type frequencies from celldata on the complete dataset.

        Parameters
        ----------
        fontsize : int, optional
           Font size.
        figsize : tuple
           Figure size.
        save : str, optional
            Whether (if not None) and where (path as string given as save) to save plot.
        suffix : str
            Suffix of file name to save to.
        show : bool
            Whether to display plot.
        return_axs : bool
            Whether to return axis objects.

        Returns
        -------
        axis
            If `return_axs` is True.
        """
        plt.ioff()
        cluster_id = self.celldata.uns["metadata"]["cluster_col_preprocessed"]
        if fontsize:
            sc.set_figure_params(scanpy=True, fontsize=fontsize)

        fig, ax = plt.subplots(nrows=1, ncols=1, figsize=figsize)
        sns.barplot(
            y=self.celldata.obs[cluster_id].value_counts().index,
            x=list(self.celldata.obs[cluster_id].value_counts()),
            color="steelblue",
            ax=ax,
        )
        ax.grid(False)
        # Save, show and return figure.
        plt.tight_layout()
        if save is not None:
            plt.savefig(save + suffix)

        if show:
            plt.show()

        plt.close(fig)
        plt.ion()

        if return_axs:
            return ax
        else:
            return None

    def noise_structure(
        self,
        undefined_type: Optional[str] = None,
        merge_types: Optional[Tuple[list, list]] = None,
        min_x: Optional[float] = None,
        max_x: Optional[float] = None,
        panelsize: Tuple[float, float] = (2.0, 2.3),
        fontsize: Optional[int] = None,
        save: Optional[str] = None,
        suffix: str = "_noise_structure.pdf",
        show: bool = True,
        return_axs: bool = False,
    ):
        """Plot cell type frequencies grouped by cell type.

        Parameters
        ----------
        undefined_type : str, optional
            Undefined cell type.
        merge_types : tuple, optional
            Merge cell types.
        min_x : float, optional
            Minimal x value.
        max_x : float, optional
            Maximal x value.
        fontsize : int, optional
           Font size.
        panelsize : tuple
           Panel size.
        save : str, optional
            Whether (if not None) and where (path as string given as save) to save plot.
        suffix : str
            Suffix of file name to save to.
        show : bool
            Whether to display plot.
        return_axs : bool
            Whether to return axis objects.

        Returns
        -------
        axis
            If `return_axs` is True.
        """
        if fontsize:
            sc.set_figure_params(scanpy=True, fontsize=fontsize)
        feature_mat = pd.concat(
            [
                pd.concat(
                    [
                        pd.DataFrame(
                            {
                                "image": [k for _i in range(adata.shape[0])],
                            }
                        ),
                        pd.DataFrame(adata.X, columns=list(adata.var_names)),
                        pd.DataFrame(
                            np.asarray(list(adata.uns["node_type_names"].values()))[
                                np.argmax(adata.obsm["node_types"], axis=1)
                            ],
                            columns=["cell_type"],
                        ),
                    ],
                    axis=1,
                ).melt(value_name="expression", var_name="gene", id_vars=["cell_type", "image"])
                for k, adata in self.img_celldata.items()
            ]
        )
        feature_mat["log_expression"] = np.log(feature_mat["expression"].values + 1)
        if undefined_type:
            feature_mat = feature_mat[feature_mat["cell_type"] != undefined_type]

        if merge_types:
            for mt in merge_types[0]:
                feature_mat = feature_mat.replace(mt, merge_types[-1])

        plt.ioff()
        ct = np.unique(feature_mat["cell_type"].values)
        nrows = len(ct) // 12 + int(len(ct) % 12 > 0)
        fig, ax = plt.subplots(
            ncols=12, nrows=nrows, figsize=(12 * panelsize[0], nrows * panelsize[1]), sharex="all", sharey="all"
        )
        ax = ax.flat
        for axis in ax[len(ct) :]:
            axis.remove()
        for i, ci in enumerate(ct):
            tab = feature_mat.loc[feature_mat["cell_type"].values == ci, :]
            x = np.log(tab.groupby(["gene"])["expression"].mean() + 1)
            y = np.log(tab.groupby(["gene"])["expression"].var() + 1)
            sns.scatterplot(x=x, y=y, ax=ax[i])
            min_x = np.min(x) if min_x is None else min_x
            max_x = np.max(x) if max_x is None else max_x
            sns.lineplot(x=[min_x, max_x], y=[2 * min_x, 2 * max_x], color="black", ax=ax[i])
            ax[i].grid(False)
            ax[i].set_title(ci, fontsize=fontsize)
            ax[i].set_xlabel("")
            ax[i].set_ylabel("")
            ax[i].yaxis.set_major_formatter(FormatStrFormatter("%0.1f"))
        # Save, show and return figure.
        plt.tight_layout()
        if save is not None:
            plt.savefig(save + suffix)

        if show:
            plt.show()

        plt.close(fig)
        plt.ion()

        if return_axs:
            return ax
        else:
            return None

    def umap(
        self,
        image_key: str,
        target_cell_type: Optional[str] = None,
        undefined_type: Optional[str] = None,
        n_neighbors: int = 15,
        n_pcs: Optional[int] = None,
        figsize: Tuple[float, float] = (4.0, 4.0),
        fontsize: Optional[int] = None,
        size: Optional[int] = None,
        palette: Optional[str] = None,
        save: Union[str, None] = None,
        suffix: str = "_umap.pdf",
        show: bool = True,
        copy: bool = True,
    ):
        """Plot the umap for one image and optionally for a specific target cell type.

        Parameters
        ----------
        image_key : str
            Image key.
        target_cell_type : str, optional
            Target cell type.
        undefined_type : str, optional
            Undefined cell type.
        n_neighbors : int
            The size of local neighborhood (in terms of number of neighboring data points) used for manifold
            approximation. Larger values result in more global views of the manifold, while smaller values result in
            more local data being preserved. In general values should be in the range 2 to 100.
        n_pcs : int, optional
            Use this many PCs.
        fontsize : int, optional
           Font size.
        figsize : tuple
           Figure size.
        size : int, optional
            Point size. If `None`, is automatically computed as 120000 / n_cells.
        palette : str, optional
            Colors to use for plotting categorical annotation groups. The palette can be a valid `ListedColormap`
            name (`'Set2'`, `'tab20'`, …). If `None`, `mpl.rcParams["axes.prop_cycle"]` is used unless the categorical
            variable already has colors stored in `adata.uns["{var}_colors"]`. If provided, values of
            `adata.uns["{var}_colors"]` will be set.
        save : str, optional
            Whether (if not None) and where (path as string given as save) to save plot.
        suffix : str
            Suffix of file name to save to.
        show : bool
            Whether to display plot.
        copy : bool
            Whether to return a copy of the AnnaData object.

        Returns
        -------
        AnnData
            If `copy` is True.
        """
        temp_adata = self.img_celldata[image_key].copy()
        cluster_id = temp_adata.uns["metadata"]["cluster_col_preprocessed"]
        if undefined_type:
            temp_adata = temp_adata[temp_adata.obs[cluster_id] != undefined_type]
        if target_cell_type:
            temp_adata = temp_adata[temp_adata.obs[cluster_id] == target_cell_type]
        sc.pp.neighbors(temp_adata, n_neighbors=n_neighbors, n_pcs=n_pcs)
        sc.tl.louvain(temp_adata)
        sc.tl.umap(temp_adata)
        print("n cells: ", temp_adata.shape[0])
        if target_cell_type:
            temp_adata.obs[f"{target_cell_type} substates"] = (
                target_cell_type + " " + temp_adata.obs.louvain.astype(str)
            )
            temp_adata.obs[f"{target_cell_type} substates"] = temp_adata.obs[f"{target_cell_type} substates"].astype(
                "category"
            )
            print(temp_adata.obs[f"{target_cell_type} substates"].value_counts())
            color = [f"{target_cell_type} substates"]
        else:
            color = [cluster_id]

        plt.ioff()
        if fontsize:
            sc.set_figure_params(scanpy=True, fontsize=fontsize)
        fig, ax = plt.subplots(
            nrows=1,
            ncols=1,
            figsize=figsize,
        )
        sc.pl.umap(temp_adata, color=color, ax=ax, show=False, size=size, palette=palette, title="")
        # Save, show and return figure.
        if save is not None:
            plt.savefig(save + image_key + suffix)

        if show:
            plt.show()

        plt.close(fig)
        plt.ion()

        if copy:
            return temp_adata.copy()

    def spatial(
        self,
        image_key: str,
        undefined_type: Optional[str] = None,
        figsize: Tuple[float, float] = (7.0, 7.0),
        spot_size: int = 30,
        fontsize: Optional[int] = None,
        legend_loc: str = "right margin",
        save: Union[str, None] = None,
        suffix: str = "_spatial.pdf",
        clean_view: bool = False,
        show: bool = True,
        copy: bool = True,
    ):
        """Plot spatial allocation of cells of one image for all cell types.

        Parameters
        ----------
        image_key : str
            Image key.
        undefined_type : str, optional
            Undefined cell type.
        fontsize : int, optional
           Font size.
        figsize : tuple
           Figure size.
        spot_size : int
            Diameter of spot (in coordinate space) for each point. Diameter in pixels of the spots will be
            `size * spot_size * scale_factor`. This argument is required if it cannot be resolved from library info.
        legend_loc : str
            Location of legend, either `'on data'`, `'right margin'` or a valid keyword for the loc parameter of Legend.
        save : str, optional
            Whether (if not None) and where (path as string given as save) to save plot.
        suffix : str
            Suffix of file name to save to.
        show : bool
            Whether to display plot.
        clean_view : bool
            Whether to show cleaned view.
        copy : bool
            Whether to return a copy of the AnnaData object.

        Returns
        -------
        AnnData
            If `copy` is True.
        """
        temp_adata = self.img_celldata[image_key].copy()
        cluster_id = temp_adata.uns["metadata"]["cluster_col_preprocessed"]
        if undefined_type:
            temp_adata = temp_adata[temp_adata.obs[cluster_id] != undefined_type]

        if clean_view:
            temp_adata = temp_adata[np.argwhere(np.array(temp_adata.obsm["spatial"])[:, 1] < 0).squeeze()]

        plt.ioff()
        if fontsize:
            sc.set_figure_params(scanpy=True, fontsize=fontsize)
        fig, ax = plt.subplots(nrows=1, ncols=1, figsize=figsize)
        sc.pl.spatial(
            temp_adata, color=cluster_id, spot_size=spot_size, legend_loc=legend_loc, ax=ax, show=False, title=""
        )
        ax.set_xlabel("")
        ax.set_ylabel("")
        # Save, show and return figure.
        plt.tight_layout()
        if save is not None:
            plt.savefig(save + image_key + suffix)

        if show:
            plt.show()

        plt.close(fig)
        plt.ion()

        if copy:
            return temp_adata

    def compute_cluster_enrichment(
        self,
        image_key: list,
        target_cell_type: str,
        undefined_type: Optional[str] = None,
        filter_titles: Optional[List[str]] = None,
        n_neighbors: Optional[int] = None,
        n_pcs: Optional[int] = None,
        clip_pvalues: Optional[int] = -5,
    ):
        """Compute cluster enrichment for one image and one target cell type.

        Parameters
        ----------
        image_key : list
            Image key.
        target_cell_type : str
            Target cell type.
        undefined_type : str, optional
            Undefined cell type.
        filter_titles : list, optional
            Filter certain titles.
        n_neighbors : int
            The size of local neighborhood (in terms of number of neighboring data points) used for manifold
            approximation. Larger values result in more global views of the manifold, while smaller values result in
            more local data being preserved. In general values should be in the range 2 to 100.
        n_pcs : int, optional
            Use this many PCs.
        clip_pvalues : int, optional
            Clipping value for p-values.

        Returns
        -------
        adata, adata_substates, log_pval, fold_change
        """
        titles = list(self.celldata.uns["node_type_names"].values())
        sorce_type_names = [f"source type {x.replace('_', ' ')}" for x in titles]

        pbar_total = len(self.img_celldata.keys()) + len(self.img_celldata.keys()) + len(titles)
        with tqdm(total=pbar_total) as pbar:
            for adata in self.img_celldata.values():
                source_type = np.matmul(
                    np.asarray(adata.obsp["adjacency_matrix_connectivities"].todense() > 0, dtype="int"),
                    adata.obsm["node_types"],
                )
                source_type = (
                    pd.DataFrame((source_type > 0).astype(str), columns=sorce_type_names)
                    .replace({"True": "in neighbourhood", "False": "not in neighbourhood"}, regex=True)
                    .astype("category")
                )

                for col in source_type.columns:
                    adata.obs[col] = list(source_type[col])
                    adata.obs[col] = adata.obs[col].astype("category")

                pbar.update(1)
                pbar.update(1)

            adata_list = list(self.img_celldata.values())
            adata = adata_list[0].concatenate(adata_list[1:], uns_merge="same")

            cluster_col = self.celldata.uns["metadata"]["cluster_col_preprocessed"]
            image_col = self.celldata.uns["metadata"]["image_col"]
            if undefined_type:
                adata = adata[adata.obs[cluster_col] != undefined_type]

            adata_substates = adata[
                (adata.obs[cluster_col] == target_cell_type) & (adata.obs[image_col].isin(image_key))
            ]
            sc.pp.neighbors(adata_substates, n_neighbors=n_neighbors, n_pcs=n_pcs)
            sc.tl.louvain(adata_substates)
            sc.tl.umap(adata_substates)
            adata_substates.obs[
                f"{target_cell_type} substates"
            ] = f"{target_cell_type} " + adata_substates.obs.louvain.astype(str)
            adata_substates.obs[f"{target_cell_type} substates"] = adata_substates.obs[
                f"{target_cell_type} substates"
            ].astype("category")

            one_hot = pd.get_dummies(adata_substates.obs.louvain, dtype=np.bool)
            # Join the encoded df
            df = adata_substates.obs.join(one_hot)

            distinct_louvain = len(np.unique(adata_substates.obs.louvain))
            pval_source_type = []
            for st in titles:
                pval_cluster = []
                for j in range(distinct_louvain):
                    crosstab = np.array(pd.crosstab(df[f"source type {st}"], df[str(j)]))
                    if crosstab.shape[0] < 2:
                        crosstab = np.vstack([crosstab, [0, 0]])
                    oddsratio, pvalue = stats.fisher_exact(crosstab)
                    pvalue = correct(np.array([pvalue]))
                    pval_cluster.append(pvalue)
                pval_source_type.append(pval_cluster)
                pbar.update(1)

        print("n cells: ", adata_substates.shape[0])
        substate_counts = adata_substates.obs[f"{target_cell_type} substates"].value_counts()
        print(substate_counts)

        columns = [f"{target_cell_type} {x}" for x in np.unique(adata_substates.obs.louvain)]
        pval = pd.DataFrame(
            np.array(pval_source_type).squeeze(), index=[x.replace("_", " ") for x in titles], columns=columns
        )
        log_pval = np.log10(pval)

        if filter_titles:
            log_pval = log_pval.sort_values(columns, ascending=True).filter(items=filter_titles, axis=0)
        if clip_pvalues:
            log_pval[log_pval < clip_pvalues] = clip_pvalues
        fold_change_df = adata_substates.obs[[cluster_col, f"{target_cell_type} substates"] + sorce_type_names]
        counts = pd.pivot_table(
            fold_change_df.replace({"in neighbourhood": 1, "not in neighbourhood": 0}),
            index=[f"{target_cell_type} substates"],
            aggfunc=np.sum,
            margins=True,
        ).T
        counts["new_index"] = [x.replace("source type ", "") for x in counts.index]
        counts = counts.set_index("new_index")

        fold_change = counts.loc[:, columns].div(np.array(substate_counts), axis=1)
        fold_change = fold_change.subtract(np.array(counts["All"] / adata_substates.shape[0]), axis=0)

        if filter_titles:
            fold_change = fold_change.fillna(0).filter(items=filter_titles, axis=0)
        return adata.copy(), adata_substates.copy(), log_pval, fold_change

    def cluster_enrichment(
        self,
        pvalues,
        fold_change,
        figsize: Tuple[float, float] = (4.0, 10.0),
        fontsize: Optional[int] = None,
        pad: float = 0.15,
        pvalues_cmap=None,
        linspace: Optional[Tuple[float, float, int]] = None,
        save: Union[str, None] = None,
        suffix: str = "_cluster_enrichment.pdf",
        show: bool = True,
    ):
        """Plot cluster enrichment (uses the p-values and fold change computed by `compute_cluster_enrichment()`).

        Parameters
        ----------
        pvalues
            P-values.
        fold_change
            Fold change.
        fontsize : int, optional
           Font size.
        figsize : tuple
           Figure size.
        pad : float
            Pad.
        pvalues_cmap : tuple, optional
            Cmap of p-values.
        linspace : tuple, optional
            Linspace.
        save : str, optional
            Whether (if not None) and where (path as string given as save) to save plot.
        suffix : str
            Suffix of file name to save to.
        show : bool
            Whether to display plot.
        """

        class MidpointNormalize(colors.Normalize):
            def __init__(self, vmin=None, vmax=None, midpoint=None, clip=False):
                self.midpoint = midpoint
                colors.Normalize.__init__(self, vmin, vmax, clip)

            def __call__(self, value, clip=None):
                x, y = [self.vmin, self.midpoint, self.vmax], [0, 0.5, 1]
                return np.ma.masked_array(np.interp(value, x, y))

        if fontsize:
            sc.set_figure_params(scanpy=True, fontsize=fontsize)
        fig, ax = plt.subplots(nrows=1, ncols=1, figsize=figsize)
        m = pvalues.shape[1]
        n = pvalues.shape[0]
        y = np.arange(n + 1)
        x = np.arange(m + 1)
        xs, ys = np.meshgrid(x, y)

        triangles1 = [(i + j * (m + 1), i + 1 + j * (m + 1), i + (j + 1) * (m + 1)) for j in range(n) for i in range(m)]
        triangles2 = [
            (i + 1 + j * (m + 1), i + 1 + (j + 1) * (m + 1), i + (j + 1) * (m + 1)) for j in range(n) for i in range(m)
        ]
        triang1 = Triangulation(xs.ravel() - 0.5, ys.ravel() - 0.5, triangles1)
        triang2 = Triangulation(xs.ravel() - 0.5, ys.ravel() - 0.5, triangles2)
        if not pvalues_cmap:
            pvalues_cmap = plt.get_cmap("Greys_r")
        img1 = plt.tripcolor(
            triang1,
            np.array(pvalues).ravel(),
            cmap=pvalues_cmap,
        )
        img2 = plt.tripcolor(
            triang2, np.array(fold_change).ravel(), cmap=plt.get_cmap("seismic"), norm=MidpointNormalize(midpoint=0.0)
        )

        if linspace:
            ticks = np.linspace(linspace[0], linspace[1], linspace[2], endpoint=True)
            plt.colorbar(
                img2,
                ticks=ticks,
                pad=pad,
                orientation="horizontal",
            ).set_label("fold change")
        else:
            plt.colorbar(
                img2,
                pad=pad,
                orientation="horizontal",
            ).set_label("fold change")
        plt.colorbar(
            img1,
        ).set_label("$log_{10}$ FDR-corrected pvalues")
        plt.xlim(x[0] - 0.5, x[-1] - 0.5)
        plt.ylim(y[0] - 0.5, y[-1] - 0.5)
        plt.yticks(y[:-1])
        plt.xticks(x[:-1])
        ax.set_ylim(ax.get_ylim()[::-1])
        ax.set_yticklabels(list(pvalues.index))
        ax.set_xticklabels(list(pvalues.columns), rotation=90)

        # Save, show and return figure.
        if save is not None:
            plt.savefig(save + suffix)

        if show:
            plt.show()

        plt.close(fig)
        plt.ion()

    @staticmethod
    def umaps_cluster_enrichment(
        adata: AnnData,
        filter_titles: list,
        nrows: int = 4,
        ncols: int = 5,
        size: Optional[int] = None,
        figsize: Tuple[float, float] = (18, 12),
        fontsize: Optional[int] = None,
        save: Union[str, None] = None,
        suffix: str = "_cluster_enrichment_umaps.pdf",
        show: bool = True,
    ):
        """Plot cluster enrichment.

        Uses the AnnData object from `compute_cluster_enrichment()`.

        Parameters
        ----------
        adata : AnnData
           Annotated data object.
        filter_titles : list
            Filter certain titles.
        nrows : int
            Number of rows in grid.
        ncols : int
           Number of columns in grid.
        figsize : tuple
           Figure size.
        fontsize : int, optional
           Font size.
        size : int, optional
            Point size. If `None`, is automatically computed as 120000 / n_cells.
        save : str, optional
            Whether (if not None) and where (path as string given as save) to save plot.
        suffix : str
            Suffix of file name to save to.
        show : bool
            Whether to display plot.
        """
        for x in filter_titles:
            adata.uns[f"source type {x}_colors"] = ["darkgreen", "lightgrey"]
        if fontsize:
            sc.set_figure_params(scanpy=True, fontsize=fontsize)
        plt.ioff()
        fig, axs = plt.subplots(
            nrows=nrows,
            ncols=ncols,
            figsize=figsize,
        )
        n = len(filter_titles)
        axs = axs.flat
        for ax in axs[n:]:
            ax.remove()
        ax = axs[:n]

        for i, x in enumerate(filter_titles[:-1]):
            sc.pl.umap(adata, color=f"source type {x}", title=x, show=False, size=size, legend_loc="None", ax=ax[i])
            ax[i].set_xlabel("")
            ax[i].set_ylabel("")
        sc.pl.umap(
            adata,
            color=f"source type {filter_titles[-1]}",
            title=filter_titles[-1],
            size=size,
            show=False,
            ax=ax[n - 1],
        )
        ax[n - 1].set_xlabel("")
        ax[n - 1].set_ylabel("")
        # Save, show and return figure.
        # plt.tight_layout()
        if save is not None:
            plt.savefig(save + suffix)

        if show:
            plt.show()

        plt.close(fig)
        plt.ion()

    def spatial_substates(
        self,
        adata_substates: AnnData,
        image_key: str,
        target_cell_type: str,
        clean_view: bool = False,
        figsize: Tuple[float, float] = (7.0, 7.0),
        spot_size: int = 40,
        fontsize: Optional[int] = None,
        legend_loc: str = "right margin",
        palette: Union[str, list] = "tab10",
        save: Union[str, None] = None,
        suffix: str = "_spatial_substates.pdf",
        show: bool = True,
        copy: bool = False,
    ):
        """Plot spatial allocation of cells.

        Parameters
        ----------
        adata_substates : AnnData
            AnnData substates object.
        image_key : str
            Image key.
        target_cell_type : str
            Target cell type.
        fontsize : int, optional
           Font size.
        figsize : tuple
           Figure size.
        spot_size : int
            Diameter of spot (in coordinate space) for each point. Diameter in pixels of the spots will be
            `size * spot_size * scale_factor`. This argument is required if it cannot be resolved from library info.
        legend_loc : str
            Location of legend, either `'on data'`, `'right margin'` or a valid keyword for the loc parameter of Legend.
        save : str, optional
            Whether (if not None) and where (path as string given as save) to save plot.
        palette : str, optional
            Colors to use for plotting categorical annotation groups. The palette can be a valid `ListedColormap`
            name (`'Set2'`, `'tab20'`, …). If `None`, `mpl.rcParams["axes.prop_cycle"]` is used unless the categorical
            variable already has colors stored in `adata.uns["{var}_colors"]`. If provided, values of
            `adata.uns["{var}_colors"]` will be set.
        suffix : str
            Suffix of file name to save to.
        show : bool
            Whether to display plot.
        clean_view : bool
            Whether to show cleaned view.
        copy : bool
            Whether to return a copy of the AnnaData object.

        Returns
        -------
        AnnData if `copy` is True.
        """
        temp_adata = self.img_celldata[image_key].copy()
        cluster_id = temp_adata.uns["metadata"]["cluster_col_preprocessed"]
        if clean_view:
            temp_adata = temp_adata[np.argwhere(np.array(temp_adata.obsm["spatial"])[:, 1] < 0).squeeze()]
            adata_substates = adata_substates[
                np.argwhere(np.array(adata_substates.obsm["spatial"])[:, 1] < 0).squeeze()
            ]
        if fontsize:
            sc.set_figure_params(scanpy=True, fontsize=fontsize)
        fig, ax = plt.subplots(
            nrows=1,
            ncols=1,
            figsize=figsize,
        )
        sc.pl.spatial(
            # adata,
            temp_adata[temp_adata.obs[cluster_id] != target_cell_type],
            spot_size=spot_size,
            ax=ax,
            show=False,
            na_color="whitesmoke",
            title="",
        )
        sc.pl.spatial(
            adata_substates,
            color=f"{target_cell_type} substates",
            spot_size=spot_size,
            ax=ax,
            show=False,
            legend_loc=legend_loc,
            title="",
            palette=palette,
        )
        ax.invert_yaxis()
        ax.set_xlabel("")
        ax.set_ylabel("")
        # Save, show and return figure.
        plt.tight_layout()
        if save is not None:
            plt.savefig(save + image_key + suffix)

        if show:
            plt.show()

        plt.close(fig)
        plt.ion()

        if copy:
            return temp_adata

    def ligrec(
        self,
        image_key: Optional[str] = None,
        source_groups: Optional[Union[str, Sequence[str]]] = None,
        undefined_type: Optional[str] = None,
        hgnc_names: Optional[List[str]] = None,
        fraction: Optional[float] = None,
        pvalue_threshold: float = 0.3,
        width: float = 3.0,
        seed: int = 10,
        random_state: int = 0,
        fontsize: Optional[int] = None,
        save: Union[str, None] = None,
        suffix: str = "_ligrec.pdf",
        show: bool = True,
        copy: bool = True,
    ):
        """Plot spatial allocation of cells.

        Parameters
        ----------
        image_key : str, optional
            Image key.
        source_groups : str, optional
            Source interaction clusters. If `None`, select all clusters.
        undefined_type : str
            Undefined cell type.
        hgnc_names : list, optional
            List of HGNC names.
        fraction : float, optional
            Subsample to this `fraction` of the number of observations.
        pvalue_threshold : float
            Only show interactions with p-value <= `pvalue_threshold`.
        width : float
            Width.
        seed : int
            Random seed for reproducibility.
        random_state : int
            Random seed to change subsampling.
        fontsize : int, optional
           Font size.
        save : str, optional
            Whether (if not None) and where (path as string given as save) to save plot.
        suffix : str
            Suffix of file name to save to.
        show : bool
            Whether to display plot.
        copy : bool
            Whether to return a copy of the AnnaData object.

        Returns
        -------
        AnnData if `copy` is True.
        """
        interactions = import_intercell_network(
            transmitter_params={"categories": "ligand"}, receiver_params={"categories": "receptor"}
        )
        if "source" in interactions.columns:
            interactions.pop("source")
        if "target" in interactions.columns:
            interactions.pop("target")
        interactions.rename(
            columns={"genesymbol_intercell_source": "source", "genesymbol_intercell_target": "target"}, inplace=True
        )
        if image_key:
            temp_adata = self.img_celldata[image_key]
        else:
            if fraction:
                temp_adata = sc.pp.subsample(self.celldata, fraction=fraction, copy=True, random_state=random_state)
            else:
                temp_adata = self.celldata.copy()

        cluster_id = temp_adata.uns["metadata"]["cluster_col_preprocessed"]
        if undefined_type:
            temp_adata = temp_adata[temp_adata.obs[cluster_id] != undefined_type]

        print("n cells:", temp_adata.shape[0])
        temp_adata = temp_adata.copy()

        if hgnc_names:
            hgcn_x = pd.DataFrame(temp_adata.X, columns=hgnc_names)
            temp_adata = AnnData(
                X=hgcn_x,
                obs=temp_adata.obs.astype("category"),
                obsm=temp_adata.obsm,
                obsp=temp_adata.obsp,
                uns=temp_adata.uns,
            )

        sq.gr.ligrec(temp_adata, interactions=interactions, cluster_key=cluster_id, use_raw=False, seed=seed)
        if save is not None:
            save = save + image_key + suffix

        if fontsize:
            sc.set_figure_params(scanpy=True, fontsize=fontsize)
        sq.pl.ligrec(
            temp_adata,
            cluster_key=cluster_id,
            title="",
            source_groups=source_groups,
            pvalue_threshold=pvalue_threshold,
            width=width,
            save=save,
        )
        if show:
            plt.show()

        plt.close()
        plt.ion()

        if copy:
            return temp_adata.copy()

    @staticmethod
    def ligrec_barplot(
        adata: AnnData,
        source_group: str,
        figsize: Tuple[float, float] = (5.0, 4.0),
        fontsize: Optional[int] = None,
        pvalue_threshold: float = 0.05,
        save: Union[str, None] = None,
        suffix: str = "_ligrec_barplot.pdf",
        show: bool = True,
        return_axs: bool = False,
    ):
        """Plot spatial allocation of cells.

        Parameters
        ----------
        adata : AnnData
            AnnData object.
        source_group : str
            Source interaction cluster.
        figsize : tuple
           Figure size.
        pvalue_threshold : float
            Only show interactions with p-value <= `pvalue_threshold`.
        fontsize : int, optional
           Font size.
        save : str, optional
            Whether (if not None) and where (path as string given as save) to save plot.
        suffix : str
            Suffix of file name to save to.
        show : bool
            Whether to display plot.
        return_axs : bool
            Whether to return axis objects.

        Returns
        -------
        axis if `return_axs` is True.
        """
        cluster_id = adata.uns["metadata"]["cluster_col_preprocessed"]
        pvals = adata.uns[f"{cluster_id}_ligrec"]["pvalues"].xs(source_group, axis=1)
        if fontsize:
            sc.set_figure_params(scanpy=True, fontsize=fontsize)
        fig, ax = plt.subplots(nrows=1, ncols=1, figsize=figsize)
        sns.barplot(
            x=list(np.sum(pvals < pvalue_threshold, axis=0).index),
            y=list(np.sum(pvals < pvalue_threshold, axis=0)),
            ax=ax,
            color="steelblue",
        )
        ax.grid(False)
        ax.tick_params(axis="x", labelrotation=90)

        # Save, show and return figure.
        plt.tight_layout()
        if save is not None:
            plt.savefig(save + suffix)

        if show:
            plt.show()

        plt.close(fig)
        plt.ion()

        if return_axs:
            return ax
        else:
            return None

    def compute_variance_decomposition(
        self,
        undefined_type: Optional[str] = None,
    ):
        """Compute variance decomposition.

        Parameters
        ----------
        undefined_type : str
            Undefined cell type.

        Returns
        -------
        var_decomposition
        """
        temp_adata = self.celldata.copy()
        cluster_id = temp_adata.uns["metadata"]["cluster_col_preprocessed"]
        img_col = temp_adata.uns["metadata"]["image_col"]
        if undefined_type:
            temp_adata = temp_adata[temp_adata.obs[cluster_id] != undefined_type]

        df = pd.DataFrame(temp_adata.X, columns=temp_adata.var_names)
        df["image_col"] = pd.Series(list(temp_adata.obs[img_col]), dtype="category")
        df["cluster_col_preprocessed"] = pd.Series(list(temp_adata.obs[cluster_id]), dtype="category")
        images = np.unique(df["image_col"])
        variance_decomposition = []
        with tqdm(total=len(images)) as pbar:
            for img in images:
                mean_img_genes = np.mean(df[df["image_col"] == img], axis=0)
                mean_img_global = np.mean(mean_img_genes)

                intra_ct_var = []
                inter_ct_var = []
                gene_var = []
                for ct in np.unique(df["cluster_col_preprocessed"]):
                    img_celltype = np.array(df[(df["image_col"] == img) & (df["cluster_col_preprocessed"] == ct)])[
                        :, :-2
                    ]
                    if img_celltype.shape[0] == 0:
                        continue
                    mean_image_celltype = np.mean(img_celltype, axis=0)

                    for i in range(img_celltype.shape[0]):
                        intra_ct_var.append((img_celltype[i, :] - mean_image_celltype) ** 2)
                        inter_ct_var.append((mean_image_celltype - mean_img_genes) ** 2)
                        gene_var.append((mean_img_genes - mean_img_global) ** 2)

                intra_ct_var = np.sum(intra_ct_var)
                inter_ct_var = np.sum(inter_ct_var)
                gene_var = np.sum(gene_var)
                variance_decomposition.append(np.array([img, intra_ct_var, inter_ct_var, gene_var]))
                pbar.update(1)
        df = (
            pd.DataFrame(
                variance_decomposition, columns=["image_col", "intra_celltype_var", "inter_celltype_var", "gene_var"]
            )
            .astype(
                {
                    "image_col": str,
                    "intra_celltype_var": "float32",
                    "inter_celltype_var": "float32",
                    "gene_var": "float32",
                }
            )
            .set_index("image_col")
        )

        df["total"] = df.intra_celltype_var + df.inter_celltype_var + df.gene_var
        df["intra cell type variance"] = df.intra_celltype_var / df.total
        df["inter cell type variance"] = df.inter_celltype_var / df.total
        df["gene variance"] = df.gene_var / df.total
        return df

    @staticmethod
    def variance_decomposition(
        df,
        figsize: Tuple[float, float] = (16.0, 3.5),
        fontsize: Optional[int] = None,
        multiindex: bool = False,
        save: Union[str, None] = None,
        suffix: str = "_variance_decomposition.pdf",
        show: bool = True,
        return_axs: bool = False,
    ):
        """Plot spatial allocation of cells.

        Parameters
        ----------
        df
            Variance decomposition dataframe.
        figsize : tuple,
            Figure size.
        fontsize : int, optional
           Font size.
        multiindex : bool
            Multiindex.
        save : str, optional
            Whether (if not None) and where (path as string given as save) to save plot.
        suffix : str
            Suffix of file name to save to.
        show : bool
            Whether to display plot.
        return_axs : bool
            Whether to return axis objects.

        Returns
        -------
        axis
            If `return_axs` is True.
        """
        if fontsize:
            sc.set_figure_params(scanpy=True, fontsize=fontsize)

        fig, ax = plt.subplots(1, 1, figsize=figsize)
        df.plot(
            y=["intra cell type variance", "inter cell type variance", "gene variance"],
            kind="bar",
            stacked=True,
            figsize=figsize,
            ax=ax,
            colormap="Blues_r",
        )
        if multiindex:

            def process_index(k):
                return tuple(k.split("_"))

            df["index1"], df["index2"] = zip(*map(process_index, df.index))
            df = df.set_index(["index1", "index2"])

            ax.set_xlabel("")
            xlabel_mapping = OrderedDict()
            for index1, index2 in df.index:
                xlabel_mapping.setdefault(index1, [])
                xlabel_mapping[index1].append(index2)

            hline = []
            new_xlabels = []
            for _index1, index2_list in xlabel_mapping.items():
                # slice_list[0] = "{} - {}".format(mouse, slice_list[0])
                index2_list[0] = "{}".format(index2_list[0])
                new_xlabels.extend(index2_list)

                if hline:
                    hline.append(len(index2_list) + hline[-1])
                else:
                    hline.append(len(index2_list))
            ax.set_xticklabels(new_xlabels)
        ax.set_xlabel("")
        ax.legend(bbox_to_anchor=(1, 1), loc="upper left")
        # Save, show and return figure.
        plt.tight_layout()
        if save is not None:
            plt.savefig(save + suffix)

        if show:
            plt.show()

        plt.close(fig)
        plt.ion()

        if return_axs:
            return ax
        else:
            return None

    def cell_radius(
        self,
        area_key: Optional[str] = None,
        volume_key: Optional[str] = None,
        figsize: Tuple[float, float] = (16.0, 3.5),
        fontsize: Optional[int] = None,
        text_pos: Tuple[float, float] = (1.1, 0.9),
        save: Union[str, None] = None,
        suffix: str = "_distribution_cellradius.pdf",
        show: bool = True,
        return_axs: bool = False,
    ):
        """Plots the cell radius distribution.

        Parameters
        ----------
        area_key : str, optional
            Key for cell area in obs.
        volume_key : str, optional
            Key for cell volume in obs.
        figsize : tuple,
            Figure size.
        fontsize : int, optional
           Font size.
        text_pos : tuple
            Relative text position.
        save : str, optional
            Whether (if not None) and where (path as string given as save) to save plot.
        suffix : str
            Suffix of file name to save to.
        show : bool
            Whether to display plot.
        return_axs : bool
            Whether to return axis objects.

        Returns
        -------
        axis
            If `return_axs` is True.
        """
        if fontsize:
            sc.set_figure_params(scanpy=True, fontsize=fontsize)

        if area_key:
            x = np.sqrt(self.celldata.obs[area_key])

        if volume_key:
            x = np.cbrt(self.celldata.obs[volume_key])

        fig, ax = plt.subplots(1, 1, figsize=figsize)
        sns.histplot(x, ax=ax)
        plt.axvline(np.mean(x), color='Red', linewidth=2, ax=ax)
        min_ylim, max_ylim = plt.ylim()
        plt.text(np.mean(x) * text_pos[0], max_ylim * text_pos[1], 'mean: {:.2f} $\mu$m'.format(np.mean(x)), ax=ax)
        ax.set_xlabel("")
        ax.set_ylabel("")

        plt.tight_layout()
        if save is not None:
            plt.savefig(save + suffix)

        if show:
            plt.show()

        plt.close(fig)
        plt.ion()

        if return_axs:
            return ax
        else:
            return None

    def minimal_cell_distance(
        self,
        figsize: Tuple[float, float] = (16.0, 3.5),
        fontsize: Optional[int] = None,
        text_pos: Tuple[float, float] = (1.1, 0.9),
        save: Union[str, None] = None,
        suffix: str = "_distribution_min_celldistance.pdf",
        show: bool = True,
        return_axs: bool = False,
    ):
        """Plots the minimal cell distance distribution.

        Parameters
        ----------
        figsize : tuple,
            Figure size.
        fontsize : int, optional
           Font size.
        text_pos : tuple
            Relative text position.
        save : str, optional
            Whether (if not None) and where (path as string given as save) to save plot.
        suffix : str
            Suffix of file name to save to.
        show : bool
            Whether to display plot.
        return_axs : bool
            Whether to return axis objects.

        Returns
        -------
        axis
            If `return_axs` is True.
        """
        if fontsize:
            sc.set_figure_params(scanpy=True, fontsize=fontsize)

        x = []
        with tqdm(total=len(self.img_celldata.keys())) as pbar:
            for adata in self.img_celldata.values():
                dist = adata.obsp['adjacency_matrix_distances'].todense()
                for i in range(dist.shape[0]):
                    vec = dist[i, :]
                    vec = vec[vec != 0]
                    if vec.shape[1] == 0:
                        continue
                    x.append(np.min(vec))
                pbar.update(1)

        fig, ax = plt.subplots(1, 1, figsize=figsize)
        sns.histplot(x, ax=ax)
        plt.axvline(np.mean(x), color='Red', linewidth=2, ax=ax)
        min_ylim, max_ylim = plt.ylim()
        plt.text(np.mean(x) * text_pos[0], max_ylim * text_pos[1], 'mean: {:.2f} $\mu$m'.format(np.mean(x)), ax=ax)
        ax.set_xlabel("")
        ax.set_ylabel("")

        plt.tight_layout()
        if save is not None:
            plt.savefig(save + suffix)

        if show:
            plt.show()

        plt.close(fig)
        plt.ion()

        if return_axs:
            return ax
        else:
            return None


class DataLoader(GraphTools, PlottingTools):
    """DataLoader class. Inherits all functions from GraphTools and PlottingTools."""

    def __init__(
        self,
        data_path: str,
        radius: Optional[int] = None,
        coord_type: str = 'generic',
        n_rings: int = 1,
        label_selection: Optional[List[str]] = None,
        n_top_genes: Optional[int] = None,
        cell_type_coarseness: str = 'fine',
    ):
        """Initialize DataLoader.

        Parameters
        ----------
        data_path : str
            Data path.
        radius : int
            Radius.
        label_selection : list, optional
            label selection.
        """
        self.data_path = data_path
        self.cell_type_coarseness = cell_type_coarseness

        print("Loading data from raw files")
        self.register_celldata(n_top_genes=n_top_genes)
        self.register_img_celldata()
        self.register_graph_features(label_selection=label_selection)
        self.compute_adjacency_matrices(radius=radius, coord_type=coord_type, n_rings=n_rings)
        self.radius = radius

        print(
            "Loaded %i images with complete data from %i patients "
            "over %i cells with %i cell features and %i distinct celltypes."
            % (
                len(self.img_celldata),
                len(self.patients),
                self.celldata.shape[0],
                self.celldata.shape[1],
                len(self.celldata.uns["node_type_names"]),
            )
        )

    @property
    def patients(self):
        """Return number of patients in celldata.

        Returns
        -------
        patients
        """
        return np.unique(np.asarray(list(self.celldata.uns["img_to_patient_dict"].values())))

    def register_celldata(self, n_top_genes: Optional[int] = None):
        """Load AnnData object of complete dataset."""
        print("registering celldata")
        self._register_celldata(n_top_genes=n_top_genes)
        assert self.celldata is not None, "celldata was not loaded"

    def register_img_celldata(self):
        """Load dictionary of of image-wise celldata objects with {imgage key : anndata object of image}."""
        print("collecting image-wise celldata")
        self._register_img_celldata()
        assert self.img_celldata is not None, "image-wise celldata was not loaded"

    def register_graph_features(self, label_selection):
        """Load graph level covariates.

        Parameters
        ----------
        label_selection
            Label selection.
        """
        print("adding graph-level covariates")
        self._register_graph_features(label_selection=label_selection)

    @abc.abstractmethod
    def _register_celldata(self, n_top_genes: Optional[int] = None):
        """Load AnnData object of complete dataset."""
        pass

    @abc.abstractmethod
    def _register_img_celldata(self):
        """Load dictionary of of image-wise celldata objects with {imgage key : anndata object of image}."""
        pass

    @abc.abstractmethod
    def _register_graph_features(self, label_selection):
        """Load graph level covariates.

        Parameters
        ----------
        label_selection
            Label selection.
        """
        pass

    def size_factors(self):
        """Get size factors (Only makes sense with positive input).

        Returns
        -------
        sf_dict
        """
        # Check if irregular sums are encountered:
        for i, adata in self.img_celldata.items():
            if np.any(np.sum(adata.X, axis=1) <= 0):
                print("WARNING: found irregular node sizes in image %s" % str(i))
        # Get global mean of feature intensity across all features:
        global_mean_per_node = self.celldata.X.sum(axis=1).mean(axis=0)
        return {i: global_mean_per_node / np.sum(adata.X, axis=1) for i, adata in self.img_celldata.items()}

    @property
    def var_names(self):
        return self.celldata.var_names


class DataLoaderZhang(DataLoader):
    """DataLoaderZhang class. Inherits all functions from DataLoader."""

    cell_type_merge_dict = {
        'fine': {
            "Astrocytes": "Astrocytes",
            "Endothelial": "Endothelial",
            "L23_IT": "L2/3 IT",
            "L45_IT": "L4/5 IT",
            "L5_IT": "L5 IT",
            "L5_PT": "L5 PT",
            "L56_NP": "L5/6 NP",
            "L6_CT": "L6 CT",
            "L6_IT": "L6 IT",
            "L6_IT_Car3": "L6 IT Car3",
            "L6b": "L6b",
            "Lamp5": "Lamp5",
            "Microglia": "Microglia",
            "OPC": "OPC",
            "Oligodendrocytes": "Oligodendrocytes",
            "PVM": "PVM",
            "Pericytes": "Pericytes",
            "Pvalb": "Pvalb",
            "SMC": "SMC",
            "Sncg": "Sncg",
            "Sst": "Sst",
            "Sst_Chodl": "Sst Chodl",
            "VLMC": "VLMC",
            "Vip": "Vip",
            "other": "other",
        }
    }

    def _register_celldata(self, n_top_genes: Optional[int] = None):
        """Load AnnData object of complete dataset."""
        metadata = {
            "lateral_resolution": 0.109,
            "fn": "preprocessed_zhang.h5ad",
            "image_col": "slice_id",
            "pos_cols": ["center_x", "center_y"],
            "cluster_col": "subclass",
            "cluster_col_preprocessed": "subclass_preprocessed",
            "patient_col": "mouse",
            "cell_type_coarseness": self.cell_type_coarseness,
        }

        celldata = read_h5ad(os.path.join(self.data_path, metadata["fn"])).copy()
        celldata.uns["metadata"] = metadata
        celldata.uns["img_keys"] = list(np.unique(celldata.obs[metadata["image_col"]]))

        img_to_patient_dict = {
            str(x): celldata.obs[metadata["patient_col"]].values[i].split("_")[0]
            for i, x in enumerate(celldata.obs[metadata["image_col"]].values)
        }

        celldata.uns["img_to_patient_dict"] = img_to_patient_dict
        self.img_to_patient_dict = img_to_patient_dict

        # register x and y coordinates into obsm
        celldata.obsm["spatial"] = celldata.obs[metadata["pos_cols"]]

        # add clean cluster column which removes regular expression from cluster_col
        celldata.obs[metadata["cluster_col_preprocessed"]] = list(
            pd.Series(list(celldata.obs[metadata["cluster_col"]]), dtype="str").map(self.cell_type_merge_dict[self.cell_type_coarseness])
        )
        celldata.obs[metadata["cluster_col_preprocessed"]] = celldata.obs[metadata["cluster_col_preprocessed"]].astype(
            "str"
        )

        # register node type names
        node_type_names = list(np.unique(celldata.obs[metadata["cluster_col_preprocessed"]]))
        celldata.uns["node_type_names"] = {x: x for x in node_type_names}
        node_types = np.zeros((celldata.shape[0], len(node_type_names)))
        node_type_idx = np.array(
            [
                node_type_names.index(x) for x in celldata.obs[metadata["cluster_col_preprocessed"]].values
            ]  # index in encoding vector
        )
        node_types[np.arange(0, node_type_idx.shape[0]), node_type_idx] = 1
        celldata.obsm["node_types"] = node_types

        self.celldata = celldata

    def _register_img_celldata(self):
        """Load dictionary of of image-wise celldata objects with {imgage key : anndata object of image}."""
        image_col = self.celldata.uns["metadata"]["image_col"]
        img_celldata = {}
        for k in self.celldata.uns["img_keys"]:
            img_celldata[str(k)] = self.celldata[self.celldata.obs[image_col] == k].copy()
        self.img_celldata = img_celldata

    def _register_graph_features(self, label_selection):
        """Load graph level covariates.

        Parameters
        ----------
        label_selection
            Label selection.
        """
        # Save processed data to attributes.
        for adata in self.img_celldata.values():
            graph_covariates = {
                "label_names": {},
                "label_tensors": {},
                "label_selection": [],
                "continuous_mean": {},
                "continuous_std": {},
                "label_data_types": {},
            }
            adata.uns["graph_covariates"] = graph_covariates

        graph_covariates = {
            "label_names": {},
            "label_selection": [],
            "continuous_mean": {},
            "continuous_std": {},
            "label_data_types": {},
        }
        self.celldata.uns["graph_covariates"] = graph_covariates


class DataLoaderJarosch(DataLoader):
    """DataLoaderJarosch class. Inherits all functions from DataLoader."""

    cell_type_merge_dict = {
        'fine': {
            "B cells": "B cells",
            "CD4 T cells": "CD4 T cells",
            "CD8 T cells": "CD8 T cells",
            "GATA3+ epithelial": "GATA3+ epithelial",
            "Ki67 high epithelial": "Ki67 epithelial",
            "Ki67 low epithelial": "Ki67 epithelial",
            "Lamina propria cells": "Lamina propria cells",
            "Macrophages": "Macrophages",
            "Monocytes": "Monocytes",
            "PD-L1+ cells": "PD-L1+ cells",
            "intraepithelial Lymphocytes": "intraepithelial Lymphocytes",
            "muscular cells": "muscular cells",
            "other Lymphocytes": "other Lymphocytes",
        }
    }

    def _register_celldata(self, n_top_genes: Optional[int] = None):
        """Load AnnData object of complete dataset."""
        metadata = {
            "lateral_resolution": 0.5,
            "fn": "raw_inflamed_colon_1.h5ad",
            "image_col": "Annotation",
            "pos_cols": ["X", "Y"],
            "cluster_col": "celltype_Level_2",
            "cluster_col_preprocessed": "celltype_Level_2_preprocessed",
            "patient_col": None,
            "cell_type_coarseness": self.cell_type_coarseness,
        }

        celldata = read_h5ad(os.path.join(self.data_path, metadata["fn"]))
        feature_cols_hgnc_names = [
            'CD14',
            'MS4A1',
            'IL2RA',
            'CD3G',
            'CD4',
            'PTPRC',
            'PTPRC',
            'PTPRC',
            'CD68',
            'CD8A',
            'KRT5',  # 'KRT1', 'KRT14'
            'FOXP3',
            'GATA3',
            'MKI67',
            'Nuclei',
            'PDCD1',
            'CD274',
            'SMN1',
            'VIM'
        ]
        X = DataFrame(celldata.X, columns=feature_cols_hgnc_names)
        celldata = AnnData(
            X=X, obs=celldata.obs, uns=celldata.uns, obsm=celldata.obsm,
            varm=celldata.varm, obsp=celldata.obsp
        )
        celldata.var_names_make_unique()
        celldata = celldata[celldata.obs[metadata["image_col"]] != "Dirt"].copy()
        celldata.uns["metadata"] = metadata
        img_keys = list(np.unique(celldata.obs[metadata["image_col"]]))
        celldata.uns["img_keys"] = img_keys

        # register x and y coordinates into obsm
        celldata.obsm["spatial"] = celldata.obs[metadata["pos_cols"]]

        img_to_patient_dict = {k: "p_1" for k in img_keys}
        celldata.uns["img_to_patient_dict"] = img_to_patient_dict
        self.img_to_patient_dict = img_to_patient_dict

        # add clean cluster column which removes regular expression from cluster_col
        celldata.obs[metadata["cluster_col_preprocessed"]] = list(
            pd.Series(list(celldata.obs[metadata["cluster_col"]]), dtype="category").map(self.cell_type_merge_dict[self.cell_type_coarseness])
        )
        celldata.obs[metadata["cluster_col_preprocessed"]] = celldata.obs[metadata["cluster_col_preprocessed"]].astype(
            "category"
        )

        # register node type names
        node_type_names = list(np.unique(celldata.obs[metadata["cluster_col_preprocessed"]]))
        celldata.uns["node_type_names"] = {x: x for x in node_type_names}
        node_types = np.zeros((celldata.shape[0], len(node_type_names)))
        node_type_idx = np.array(
            [
                node_type_names.index(x) for x in celldata.obs[metadata["cluster_col_preprocessed"]].values
            ]  # index in encoding vector
        )
        node_types[np.arange(0, node_type_idx.shape[0]), node_type_idx] = 1
        celldata.obsm["node_types"] = node_types

        self.celldata = celldata

    def _register_img_celldata(self):
        """Load dictionary of of image-wise celldata objects with {imgage key : anndata object of image}."""
        image_col = self.celldata.uns["metadata"]["image_col"]
        img_celldata = {}
        for k in self.celldata.uns["img_keys"]:
            img_celldata[str(k)] = self.celldata[self.celldata.obs[image_col] == k].copy()
        self.img_celldata = img_celldata

    def _register_graph_features(self, label_selection):
        """Load graph level covariates.

        Parameters
        ----------
        label_selection
            Label selection.
        """
        # Save processed data to attributes.
        for adata in self.img_celldata.values():
            graph_covariates = {
                "label_names": {},
                "label_tensors": {},
                "label_selection": [],
                "continuous_mean": {},
                "continuous_std": {},
                "label_data_types": {},
            }
            adata.uns["graph_covariates"] = graph_covariates

        graph_covariates = {
            "label_names": {},
            "label_selection": [],
            "continuous_mean": {},
            "continuous_std": {},
            "label_data_types": {},
        }
        self.celldata.uns["graph_covariates"] = graph_covariates


class DataLoaderHartmann(DataLoader):
    """DataLoaderHartmann class. Inherits all functions from DataLoader."""

    cell_type_merge_dict = {
        'fine': {
            "Imm_other": "Other immune cells",
            "Epithelial": "Epithelial",
            "Tcell_CD4": "CD4 T cells",
            "Myeloid_CD68": "CD68 Myeloid",
            "Fibroblast": "Fibroblast",
            "Tcell_CD8": "CD8 T cells",
            "Endothelial": "Endothelial",
            "Myeloid_CD11c": "CD11c Myeloid",
        }
    }

    def _register_celldata(self, n_top_genes: Optional[int] = None):
        """Load AnnData object of complete dataset."""
        metadata = {
            "lateral_resolution": 400 / 1024,
            "fn": ["scMEP_MIBI_singlecell/scMEP_MIBI_singlecell.csv", "scMEP_sample_description.xlsx"],
            "image_col": "point",
            "pos_cols": ["center_colcoord", "center_rowcoord"],
            "cluster_col": "Cluster",
            "cluster_col_preprocessed": "Cluster_preprocessed",
            "patient_col": "donor",
            "cell_type_coarseness": self.cell_type_coarseness,
        }
        celldata_df = read_csv(os.path.join(self.data_path, metadata["fn"][0]))
        celldata_df["point"] = [f"scMEP_point_{str(x)}" for x in celldata_df["point"]]
        celldata_df = celldata_df.fillna(0)
        # celldata_df = celldata_df.dropna(inplace=False).reset_index()
        feature_cols = [
            "H3",
            "vimentin",
            "SMA",
            "CD98",
            "NRF2p",
            "CD4",
            "CD14",
            "CD45",
            "PD1",
            "CD31",
            "SDHA",
            "Ki67",
            "CS",
            "S6p",
            "CD11c",
            "CD68",
            "CD36",
            "ATP5A",
            "CD3",
            "CD39",
            "VDAC1",
            "G6PD",
            "XBP1",
            "PKM2",
            "ASCT2",
            "GLUT1",
            "CD8",
            "CD57",
            "LDHA",
            "IDH2",
            "HK1",
            "Ecad",
            "CPT1A",
            "CK",
            "NaKATPase",
            "HIF1A",
            # "X1",
            # "cell_size",
            # "category",
            # "donor",
            # "Cluster",
        ]

        celldata = AnnData(
            X=celldata_df[feature_cols], obs=celldata_df[
                ["point", "cell_id", "cell_size", "donor", "Cluster"]
            ].astype("category")
        )

        celldata.uns["metadata"] = metadata
        img_keys = list(np.unique(celldata_df[metadata["image_col"]]))
        celldata.uns["img_keys"] = img_keys

        # register x and y coordinates into obsm
        celldata.obsm["spatial"] = np.array(celldata_df[metadata["pos_cols"]])

        img_to_patient_dict = {
            str(x): celldata_df[metadata["patient_col"]].values[i]
            for i, x in enumerate(celldata_df[metadata["image_col"]].values)
        }
        # img_to_patient_dict = {k: "p_1" for k in img_keys}
        celldata.uns["img_to_patient_dict"] = img_to_patient_dict
        self.img_to_patient_dict = img_to_patient_dict

        # add clean cluster column which removes regular expression from cluster_col
        celldata.obs[metadata["cluster_col_preprocessed"]] = list(
            pd.Series(list(celldata.obs[metadata["cluster_col"]]), dtype="category").map(self.cell_type_merge_dict[self.cell_type_coarseness])
        )
        celldata.obs[metadata["cluster_col_preprocessed"]] = celldata.obs[metadata["cluster_col_preprocessed"]].astype(
            "category"
        )

        # register node type names
        node_type_names = list(np.unique(celldata.obs[metadata["cluster_col_preprocessed"]]))
        celldata.uns["node_type_names"] = {x: x for x in node_type_names}
        node_types = np.zeros((celldata.shape[0], len(node_type_names)))
        node_type_idx = np.array(
            [
                node_type_names.index(x) for x in celldata.obs[metadata["cluster_col_preprocessed"]].values
            ]  # index in encoding vector
        )
        node_types[np.arange(0, node_type_idx.shape[0]), node_type_idx] = 1
        celldata.obsm["node_types"] = node_types

        self.celldata = celldata

    def _register_img_celldata(self):
        """Load dictionary of of image-wise celldata objects with {imgage key : anndata object of image}."""
        image_col = self.celldata.uns["metadata"]["image_col"]
        img_celldata = {}
        for k in self.celldata.uns["img_keys"]:
            img_celldata[str(k)] = self.celldata[self.celldata.obs[image_col] == k].copy()
        self.img_celldata = img_celldata

    def _register_graph_features(self, label_selection):
        """Load graph level covariates.

        Parameters
        ----------
        label_selection
            Label selection.
        """
        # DEFINE COLUMN NAMES FOR TABULAR DATA.
        # Define column names to extract from patient-wise tabular data:
        patient_col = "ID"
        # These are required to assign the image to dieased and non-diseased:
        disease_features = {"Diagnosis": "categorical"}
        patient_features = {"ID": "categorical", "Age": "continuous", "Sex": "categorical"}
        label_cols = {}
        label_cols.update(disease_features)
        label_cols.update(patient_features)

        if label_selection is None:
            label_selection = set(label_cols.keys())
        else:
            label_selection = set(label_selection)
        label_cols_toread = list(label_selection.intersection(set(list(label_cols.keys()))))
        usecols = label_cols_toread + [patient_col]

        tissue_meta_data = read_excel(os.path.join(self.data_path, "scMEP_sample_description.xlsx"), usecols=usecols)
        # BUILD LABEL VECTORS FROM LABEL COLUMNS
        # The columns contain unprocessed numeric and categorical entries that are now processed to prediction-ready
        # numeric tensors. Here we first generate a dictionary of tensors for each label (label_tensors). We then
        # transform this to have as output of this section dictionary by image with a dictionary by labels as values
        # which can be easily queried by image in a data generator.
        # Subset labels and label types:
        label_cols = {label: nt for label, nt in label_cols.items() if label in label_selection}
        label_tensors = {}
        label_names = {}  # Names of individual variables in each label vector (eg. categories in onehot-encoding).
        # 1. Standardize continuous labels to z-scores:
        continuous_mean = {
            feature: tissue_meta_data[feature].mean(skipna=True)
            for feature in list(label_cols.keys())
            if label_cols[feature] == "continuous"
        }
        continuous_std = {
            feature: tissue_meta_data[feature].std(skipna=True)
            for feature in list(label_cols.keys())
            if label_cols[feature] == "continuous"
        }
        for feature in list(label_cols.keys()):
            if label_cols[feature] == "continuous":
                label_tensors[feature] = (tissue_meta_data[feature].values - continuous_mean[feature]) / continuous_std[
                    feature
                ]
                label_names[feature] = [feature]
        # 2. One-hot encode categorical columns
        # Force all entries in categorical columns to be string so that GLM-like formula processing can be performed.
        for feature in list(label_cols.keys()):
            if label_cols[feature] == "categorical":
                tissue_meta_data[feature] = tissue_meta_data[feature].astype("str")
        # One-hot encode each string label vector:
        for i, feature in enumerate(list(label_cols.keys())):
            if label_cols[feature] == "categorical":
                oh = pd.get_dummies(tissue_meta_data[feature], prefix=feature, prefix_sep=">", drop_first=False)
                # Change all entries of corresponding observation to np.nan instead.
                idx_nan_col = np.array([i for i, x in enumerate(oh.columns) if x.endswith(">nan")])
                if len(idx_nan_col) > 0:
                    assert len(idx_nan_col) == 1, "fatal processing error"
                    nan_rows = np.where(oh.iloc[:, idx_nan_col[0]].values == 1.0)[0]
                    oh.loc[nan_rows, :] = np.nan
                # Drop nan element column.
                oh = oh.loc[:, [x for x in oh.columns if not x.endswith(">nan")]]
                label_tensors[feature] = oh.values
                label_names[feature] = oh.columns
        # Make sure all tensors are 2D for indexing:
        for feature in list(label_tensors.keys()):
            if len(label_tensors[feature].shape) == 1:
                label_tensors[feature] = np.expand_dims(label_tensors[feature], axis=1)
        # The dictionary of tensor is nested in slices in a dictionary by image which is easier to query with a
        # generator.
        tissue_meta_data_patients = tissue_meta_data[patient_col].values.tolist()
        label_tensors = {
            img: {
                feature_name: np.array(features[tissue_meta_data_patients.index(patient), :], ndmin=1)
                for feature_name, features in label_tensors.items()
            }
            if patient in tissue_meta_data_patients
            else None
            for img, patient in self.celldata.uns["img_to_patient_dict"].items()
        }
        # Reduce to observed patients:
        label_tensors = dict([(k, v) for k, v in label_tensors.items() if v is not None])

        # Save processed data to attributes.
        for k, adata in self.img_celldata.items():
            graph_covariates = {
                "label_names": label_names,
                "label_tensors": label_tensors[k],
                "label_selection": list(label_cols.keys()),
                "continuous_mean": continuous_mean,
                "continuous_std": continuous_std,
                "label_data_types": label_cols,
            }
            adata.uns["graph_covariates"] = graph_covariates

        graph_covariates = {
            "label_names": label_names,
            "label_selection": list(label_cols.keys()),
            "continuous_mean": continuous_mean,
            "continuous_std": continuous_std,
            "label_data_types": label_cols,
        }
        self.celldata.uns["graph_covariates"] = graph_covariates

        # self.ref_img_keys = {k: [] for k, v in self.nodes_by_image.items()}


class DataLoaderPascualReguant(DataLoader):
    """DataLoaderPascualReguant class. Inherits all functions from DataLoader."""

    cell_type_merge_dict = {
        'fine': {
            "B cell": "B cells",
            "Endothelial cells": "Endothelial cells",
            "ILC": "ILC",
            "Monocyte/Macrohage/DC": "Monocyte/Macrohage/DC",
            "NK cell": "NK cells",
            "Plasma cell": "Plasma cells CD8",
            "T cytotoxic cell": "T cytotoxic cells",
            "T helper cell": "T helper cells",
            "other": "other",
        }
    }

    def _register_celldata(self, n_top_genes: Optional[int] = None):
        """Load AnnData object of complete dataset."""
        metadata = {
            "lateral_resolution": 0.325,
            "fn": ["TONSIL_MFI_nuclei_data_table.xlsx", "TONSIL_MFI_membranes_data_table.xlsx"],
            "image_col": "img_keys",
            "pos_cols": ["Location_Center_X", "Location_Center_Y"],
            "cluster_col": "cell_class",
            "cluster_col_preprocessed": "cell_class_preprocessed",
            "patient_col": None,
            "cell_type_coarseness": self.cell_type_coarseness,
        }
        nuclei_df = read_excel(os.path.join(self.data_path, metadata["fn"][0]))
        membranes_df = read_excel(os.path.join(self.data_path, metadata["fn"][1]))

        celldata_df = nuclei_df.join(membranes_df.set_index("ObjectNumber"), on="ObjectNumber")

        feature_cols = [
            "Bcl6",
            "Foxp3",
            "Helios",
            "IRF4",
            "Ki67",
            "Pax5",
            "CCR6",
            "CD103",
            "CD11c",
            "CD123",
            "CD127",
            "CD138",
            "CD14",
            "CD141",
            "CD16",
            "CD161",
            "CD19",
            "CD20",
            "CD21",
            "CD23",
            "CD3",
            "CD31",
            "CD34",
            "CD38",
            "CD4",
            "CD45",
            "CD45RA",
            "CD45RO",
            "CD49a",
            "CD56",
            "CD69",
            "CD7",
            "CD8",
            "CD94",
            "CXCR3",
            "FcER1a",
            "GranzymeA",
            "HLADR",
            "ICOS",
            "IgA",
            "IgG",
            "IgM",
            "Langerin",
            "NKp44",
            "RANKL",
            "SMA",
            "TCRVa72",
            "TCRgd",
            "VCAM",
            "Vimentin",
            "cKit",
        ]
        celldata = AnnData(X=celldata_df[feature_cols], obs=celldata_df[["ObjectNumber", "cell_class"]])

        celldata.uns["metadata"] = metadata
        celldata.obs["img_keys"] = np.repeat("tonsil_image", repeats=celldata.shape[0])
        celldata.uns["img_keys"] = ["tonsil_image"]
        # register x and y coordinates into obsm
        celldata.obsm["spatial"] = np.array(celldata_df[metadata["pos_cols"]])

        celldata.uns["img_to_patient_dict"] = {"tonsil_image": "tonsil_patient"}

        # add clean cluster column which removes regular expression from cluster_col
        celldata.obs[metadata["cluster_col_preprocessed"]] = list(
            pd.Series(list(celldata.obs[metadata["cluster_col"]]), dtype="category").map(self.cell_type_merge_dict[self.cell_type_coarseness])
        )
        celldata.obs[metadata["cluster_col_preprocessed"]] = celldata.obs[metadata["cluster_col_preprocessed"]].astype(
            "category"
        )
        # register node type names
        node_type_names = list(np.unique(celldata.obs[metadata["cluster_col_preprocessed"]]))
        celldata.uns["node_type_names"] = {x: x for x in node_type_names}
        node_types = np.zeros((celldata.shape[0], len(node_type_names)))
        node_type_idx = np.array(
            [
                node_type_names.index(x) for x in celldata.obs[metadata["cluster_col_preprocessed"]].values
            ]  # index in encoding vector
        )
        node_types[np.arange(0, node_type_idx.shape[0]), node_type_idx] = 1
        celldata.obsm["node_types"] = node_types

        self.celldata = celldata

    def _register_img_celldata(self):
        """Load dictionary of of image-wise celldata objects with {imgage key : anndata object of image}."""
        image_col = self.celldata.uns["metadata"]["image_col"]
        img_celldata = {}
        for k in self.celldata.uns["img_keys"]:
            img_celldata[str(k)] = self.celldata[self.celldata.obs[image_col] == k].copy()
        self.img_celldata = img_celldata

    def _register_graph_features(self, label_selection):
        """Load graph level covariates.

        Parameters
        ----------
        label_selection
            Label selection.
        """
        # Save processed data to attributes.
        for adata in self.img_celldata.values():
            graph_covariates = {
                "label_names": {},
                "label_tensors": {},
                "label_selection": [],
                "continuous_mean": {},
                "continuous_std": {},
                "label_data_types": {},
            }
            adata.uns["graph_covariates"] = graph_covariates

        graph_covariates = {
            "label_names": {},
            "label_selection": [],
            "continuous_mean": {},
            "continuous_std": {},
            "label_data_types": {},
        }
        self.celldata.uns["graph_covariates"] = graph_covariates


class DataLoaderSchuerch(DataLoader):
    """DataLoaderSchuerch class. Inherits all functions from DataLoader."""

    cell_type_merge_dict = {
        'fine': {
            "B cells": "B cells",
            "CD11b+ monocytes": "monocytes",
            "CD11b+CD68+ macrophages": "macrophages",
            "CD11c+ DCs": "dendritic cells",
            "CD163+ macrophages": "macrophages",
            "CD3+ T cells": "CD3+ T cells",
            "CD4+ T cells": "CD4+ T cells",
            "CD4+ T cells CD45RO+": "CD4+ T cells",
            "CD4+ T cells GATA3+": "CD4+ T cells",
            "CD68+ macrophages": "macrophages",
            "CD68+ macrophages GzmB+": "macrophages",
            "CD68+CD163+ macrophages": "macrophages",
            "CD8+ T cells": "CD8+ T cells",
            "NK cells": "NK cells",
            "Tregs": "Tregs",
            "adipocytes": "adipocytes",
            "dirt": "dirt",
            "granulocytes": "granulocytes",
            "immune cells": "immune cells",
            "immune cells / vasculature": "immune cells",
            "lymphatics": "lymphatics",
            "nerves": "nerves",
            "plasma cells": "plasma cells",
            "smooth muscle": "smooth muscle",
            "stroma": "stroma",
            "tumor cells": "tumor cells",
            "tumor cells / immune cells": "immune cells",
            "undefined": "undefined",
            "vasculature": "vasculature",
        },
        'binary': {
            'B cells': 'immune cells',
            'CD11b+ monocytes': 'immune cells',
            'CD11b+CD68+ macrophages': 'immune cells',
            'CD11c+ DCs': 'immune cells',
            'CD163+ macrophages': 'immune cells',
            'CD3+ T cells': 'immune cells',
            'CD4+ T cells': 'immune cells',
            'CD4+ T cells CD45RO+': 'immune cells',
            'CD4+ T cells GATA3+': 'immune cells',
            'CD68+ macrophages': 'immune cells',
            'CD68+ macrophages GzmB+': 'immune cells',
            'CD68+CD163+ macrophages': 'immune cells',
            'CD8+ T cells': 'immune cells',
            'NK cells': 'immune cells',
            'Tregs': 'immune cells',
            'adipocytes': 'other',
            'dirt': 'other',
            'granulocytes': 'immune cells',
            'immune cells': 'immune cells',
            'immune cells / vasculature': 'immune cells',
            'lymphatics': 'immune cells',
            'nerves': 'other',
            'plasma cells': 'other',
            'smooth muscle': 'other',
            'stroma': 'other',
            'tumor cells': 'other',
            'tumor cells / immune cells': 'immune cells',
            'undefined': 'other',
            'vasculature': 'other'
        },
    }

    def _register_celldata(self, n_top_genes: Optional[int] = None):
        """Load AnnData object of complete dataset."""
        metadata = {
            "lateral_resolution": 0.377442,
            "fn": "CRC_clusters_neighborhoods_markers_NEW.csv",
            "image_col": "File Name",
            "pos_cols": ["X:X", "Y:Y"],
            "cluster_col": "ClusterName",
            "cluster_col_preprocessed": "ClusterName_preprocessed",
            "patient_col": "patients",
            "cell_type_coarseness": self.cell_type_coarseness,
        }
        celldata_df = read_csv(os.path.join(self.data_path, metadata["fn"]))

        feature_cols = [
            "CD44 - stroma:Cyc_2_ch_2",
            "FOXP3 - regulatory T cells:Cyc_2_ch_3",
            "CD8 - cytotoxic T cells:Cyc_3_ch_2",
            "p53 - tumor suppressor:Cyc_3_ch_3",
            "GATA3 - Th2 helper T cells:Cyc_3_ch_4",
            "CD45 - hematopoietic cells:Cyc_4_ch_2",
            "T-bet - Th1 cells:Cyc_4_ch_3",
            "beta-catenin - Wnt signaling:Cyc_4_ch_4",
            "HLA-DR - MHC-II:Cyc_5_ch_2",
            "PD-L1 - checkpoint:Cyc_5_ch_3",
            "Ki67 - proliferation:Cyc_5_ch_4",
            "CD45RA - naive T cells:Cyc_6_ch_2",
            "CD4 - T helper cells:Cyc_6_ch_3",
            "CD21 - DCs:Cyc_6_ch_4",
            "MUC-1 - epithelia:Cyc_7_ch_2",
            "CD30 - costimulator:Cyc_7_ch_3",
            "CD2 - T cells:Cyc_7_ch_4",
            "Vimentin - cytoplasm:Cyc_8_ch_2",
            "CD20 - B cells:Cyc_8_ch_3",
            "LAG-3 - checkpoint:Cyc_8_ch_4",
            "Na-K-ATPase - membranes:Cyc_9_ch_2",
            "CD5 - T cells:Cyc_9_ch_3",
            "IDO-1 - metabolism:Cyc_9_ch_4",
            "Cytokeratin - epithelia:Cyc_10_ch_2",
            "CD11b - macrophages:Cyc_10_ch_3",
            "CD56 - NK cells:Cyc_10_ch_4",
            "aSMA - smooth muscle:Cyc_11_ch_2",
            "BCL-2 - apoptosis:Cyc_11_ch_3",
            "CD25 - IL-2 Ra:Cyc_11_ch_4",
            "CD11c - DCs:Cyc_12_ch_3",
            "PD-1 - checkpoint:Cyc_12_ch_4",
            "Granzyme B - cytotoxicity:Cyc_13_ch_2",
            "EGFR - signaling:Cyc_13_ch_3",
            "VISTA - costimulator:Cyc_13_ch_4",
            "CD15 - granulocytes:Cyc_14_ch_2",
            "ICOS - costimulator:Cyc_14_ch_4",
            "Synaptophysin - neuroendocrine:Cyc_15_ch_3",
            "GFAP - nerves:Cyc_16_ch_2",
            "CD7 - T cells:Cyc_16_ch_3",
            "CD3 - T cells:Cyc_16_ch_4",
            "Chromogranin A - neuroendocrine:Cyc_17_ch_2",
            "CD163 - macrophages:Cyc_17_ch_3",
            "CD45RO - memory cells:Cyc_18_ch_3",
            "CD68 - macrophages:Cyc_18_ch_4",
            "CD31 - vasculature:Cyc_19_ch_3",
            "Podoplanin - lymphatics:Cyc_19_ch_4",
            "CD34 - vasculature:Cyc_20_ch_3",
            "CD38 - multifunctional:Cyc_20_ch_4",
            "CD138 - plasma cells:Cyc_21_ch_3",
            "HOECHST1:Cyc_1_ch_1",
            "CDX2 - intestinal epithelia:Cyc_2_ch_4",
            "Collagen IV - bas. memb.:Cyc_12_ch_2",
            "CD194 - CCR4 chemokine R:Cyc_14_ch_3",
            "MMP9 - matrix metalloproteinase:Cyc_15_ch_2",
            "CD71 - transferrin R:Cyc_15_ch_4",
            "CD57 - NK cells:Cyc_17_ch_4",
            "MMP12 - matrix metalloproteinase:Cyc_21_ch_4",
        ]
        feature_cols_hgnc_names = [
            'CD44',
            'FOXP3',
            'CD8A',
            'TP53',
            'GATA3',
            'PTPRC',
            'TBX21',
            'CTNNB1',
            'HLA-DR',
            'CD274',
            'MKI67',
            'PTPRC',
            'CD4',
            'CR2',
            'MUC1',
            'TNFRSF8',
            'CD2',
            'VIM',
            'MS4A1',
            'LAG3',
            'ATP1A1',
            'CD5',
            'IDO1',
            'KRT1',
            'ITGAM',
            'NCAM1',
            'ACTA1',
            'BCL2',
            'IL2RA',
            'ITGAX',
            'PDCD1',
            'GZMB',
            'EGFR',
            'VISTA',
            'FUT4',
            'ICOS',
            'SYP',
            'GFAP',
            'CD7',
            'CD247',
            'CHGA',
            'CD163',
            'PTPRC',
            'CD68',
            'PECAM1',
            'PDPN',
            'CD34',
            'CD38',
            'SDC1',
            'HOECHST1:Cyc_1_ch_1',  ##
            'CDX2',
            'COL6A1',
            'CCR4',
            'MMP9',
            'TFRC',
            'B3GAT1',
            'MMP12'
        ]
        X = DataFrame(np.array(celldata_df[feature_cols]), columns=feature_cols_hgnc_names)
        celldata = AnnData(X=X, obs=celldata_df[["File Name", "patients", "ClusterName"]])
        celldata.var_names_make_unique()

        celldata.uns["metadata"] = metadata
        img_keys = list(np.unique(celldata_df[metadata["image_col"]]))
        celldata.uns["img_keys"] = img_keys

        celldata.obsm["spatial"] = np.array(celldata_df[metadata["pos_cols"]])

        img_to_patient_dict = {
            str(x): celldata_df[metadata["patient_col"]].values[i]
            for i, x in enumerate(celldata_df[metadata["image_col"]].values)
        }
        celldata.uns["img_to_patient_dict"] = img_to_patient_dict
        self.img_to_patient_dict = img_to_patient_dict

        # add clean cluster column which removes regular expression from cluster_col
        celldata.obs[metadata["cluster_col_preprocessed"]] = list(
            pd.Series(list(celldata.obs[metadata["cluster_col"]]), dtype="category").map(self.cell_type_merge_dict[self.cell_type_coarseness])
        )
        celldata.obs[metadata["cluster_col_preprocessed"]] = celldata.obs[metadata["cluster_col_preprocessed"]].astype(
            "category"
        )

        # register node type names
        node_type_names = list(np.unique(celldata.obs[metadata["cluster_col_preprocessed"]]))
        celldata.uns["node_type_names"] = {x: x for x in node_type_names}
        node_types = np.zeros((celldata.shape[0], len(node_type_names)))
        node_type_idx = np.array(
            [
                node_type_names.index(x) for x in celldata.obs[metadata["cluster_col_preprocessed"]].values
            ]  # index in encoding vector
        )
        node_types[np.arange(0, node_type_idx.shape[0]), node_type_idx] = 1
        celldata.obsm["node_types"] = node_types

        self.celldata = celldata

    def _register_img_celldata(self):
        """Load dictionary of of image-wise celldata objects with {imgage key : anndata object of image}."""
        image_col = self.celldata.uns["metadata"]["image_col"]
        img_celldata = {}
        for k in self.celldata.uns["img_keys"]:
            img_celldata[str(k)] = self.celldata[self.celldata.obs[image_col] == k].copy()
        self.img_celldata = img_celldata

    def _register_graph_features(self, label_selection):
        """Load graph level covariates.

        Parameters
        ----------
        label_selection
            Label selection.
        """
        # Graph features are based on TMA spot and not patient, thus patient_col is technically wrong.
        # For aspects where patients are needed (e.g. train-val-test split) the correct patients that are
        # loaded in _register_images() are used
        patient_col = "TMA spot / region"
        disease_features = {}
        patient_features = {"Sex": "categorical", "Age": "continuous"}
        survival_features = {"DFS": "survival"}
        tumor_features = {
            # not sure where these features belong
            "Group": "categorical",
            "LA": "percentage",
            "Diffuse": "percentage",
            "Klintrup_Makinen": "categorical",
            "CLR_Graham_Appelman": "categorical",
        }
        treatment_features = {}
        col_renaming = {}

        label_cols = {}
        label_cols.update(disease_features)
        label_cols.update(patient_features)
        label_cols.update(survival_features)
        label_cols.update(tumor_features)
        label_cols.update(treatment_features)

        if label_selection is None:
            label_selection = set(label_cols.keys())
        else:
            label_selection = set(label_selection)
        label_cols_toread = list(label_selection.intersection(set(list(label_cols.keys()))))
        if "DFS" in label_selection:
            censor_col = "DFS_Censor"
            label_cols_toread = label_cols_toread + [censor_col]
        # there are two LA and Diffuse columns for the two cores that are represented by one patient row
        if "LA" in label_cols_toread:
            label_cols_toread = label_cols_toread + ["LA.1"]
        if "Diffuse" in label_cols_toread:
            label_cols_toread = label_cols_toread + ["Diffuse.1"]
        label_cols_toread_csv = [
            col_renaming[col] if col in list(col_renaming.keys()) else col for col in label_cols_toread
        ]

        usecols = label_cols_toread_csv + [patient_col]
        tissue_meta_data = read_csv(
            os.path.join(self.data_path, "CRC_TMAs_patient_annotations.csv"),
            # sep='\t',
            usecols=usecols,
        )[usecols]
        tissue_meta_data.columns = label_cols_toread + [patient_col]

        # preprocess the loaded csv data:
        # the rows after the first 35 are just descriptions that were included in the excel file
        # for easier work with the data, we expand the data to have two columns per patient representing the two cores
        # that have different LA and Diffuse labels
        patient_data = tissue_meta_data[:35]
        long_patient_data = pd.DataFrame(np.repeat(patient_data.values, 2, axis=0))
        long_patient_data.columns = patient_data.columns
        long_patient_data["copy"] = ["A", "B"] * 35
        if "Diffuse" in label_cols_toread:
            long_patient_data = long_patient_data.rename(columns={"Diffuse": "DiffuseA", "Diffuse.1": "DiffuseB"})
            long_patient_data["Diffuse"] = np.zeros((70,))
            long_patient_data.loc[long_patient_data["copy"] == "A", "Diffuse"] = long_patient_data[
                long_patient_data["copy"] == "A"
            ]["DiffuseA"]
            long_patient_data.loc[long_patient_data["copy"] == "B", "Diffuse"] = long_patient_data[
                long_patient_data["copy"] == "B"
            ]["DiffuseB"]
            long_patient_data.loc[long_patient_data["Diffuse"].isnull(), "Diffuse"] = 0
            # use the proportion of diffuse cores within this spot as probability of being diffuse
            long_patient_data["Diffuse"] = long_patient_data["Diffuse"].astype(float) / 2
            long_patient_data = long_patient_data.drop("DiffuseA", axis=1)
            long_patient_data = long_patient_data.drop("DiffuseB", axis=1)
        if "LA" in label_cols_toread:
            long_patient_data = long_patient_data.rename(columns={"LA": "LAA", "LA.1": "LAB"})
            long_patient_data["LA"] = np.zeros((70,))
            long_patient_data.loc[long_patient_data["copy"] == "A", "LA"] = long_patient_data[
                long_patient_data["copy"] == "A"
            ]["LAA"]
            long_patient_data.loc[long_patient_data["copy"] == "B", "LA"] = long_patient_data[
                long_patient_data["copy"] == "B"
            ]["LAB"]
            long_patient_data.loc[long_patient_data["LA"].isnull(), "LA"] = 0
            # use the proportion of LA cores within this spot as probability of being LA
            long_patient_data["LA"] = long_patient_data["LA"].astype(float) / 2
            long_patient_data = long_patient_data.drop("LAA", axis=1)
            long_patient_data = long_patient_data.drop("LAB", axis=1)
        tissue_meta_data = long_patient_data

        # BUILD LABEL VECTORS FROM LABEL COLUMNS
        # The columns contain unprocessed numeric and categorical entries that are now processed to prediction-ready
        # numeric tensors. Here we first generate a dictionary of tensors for each label (label_tensors). We then
        # transform this to have as output of this section dictionary by image with a dictionary by labels as values
        # which can be easily queried by image in a data generator.
        # Subset labels and label types:
        label_cols = {label: type for label, type in label_cols.items() if label in label_selection}
        label_tensors = {}
        label_names = {}  # Names of individual variables in each label vector (eg. categories in onehot-encoding).
        # 1. Standardize continuous labels to z-scores:
        continuous_mean = {
            feature: tissue_meta_data[feature].mean(skipna=True)
            for feature in list(label_cols.keys())
            if label_cols[feature] == "continuous"
        }
        continuous_std = {
            feature: tissue_meta_data[feature].std(skipna=True)
            for feature in list(label_cols.keys())
            if label_cols[feature] == "continuous"
        }
        for feature in list(label_cols.keys()):
            if label_cols[feature] == "continuous":
                label_tensors[feature] = (tissue_meta_data[feature].values - continuous_mean[feature]) / continuous_std[
                    feature
                ]
                label_names[feature] = [feature]
        for feature in list(label_cols.keys()):
            if label_cols[feature] == "percentage":
                label_tensors[feature] = tissue_meta_data[feature]
                label_names[feature] = [feature]
        # 2. One-hot encode categorical columns
        # Force all entries in categorical columns to be string so that GLM-like formula processing can be performed.
        for feature in list(label_cols.keys()):
            if label_cols[feature] == "categorical":
                tissue_meta_data[feature] = tissue_meta_data[feature].astype("str")
        # One-hot encode each string label vector:
        for i, feature in enumerate(list(label_cols.keys())):
            if label_cols[feature] == "categorical":
                oh = pd.get_dummies(tissue_meta_data[feature], prefix=feature, prefix_sep=">", drop_first=False)
                # Change all entries of corresponding observation to np.nan instead.
                idx_nan_col = np.array([i for i, x in enumerate(oh.columns) if x.endswith(">nan")])
                if len(idx_nan_col) > 0:
                    assert len(idx_nan_col) == 1, "fatal processing error"
                    nan_rows = np.where(oh.iloc[:, idx_nan_col[0]].values == 1.0)[0]
                    oh.loc[nan_rows, :] = np.nan
                # Drop nan element column.
                oh = oh.loc[:, [x for x in oh.columns if not x.endswith(">nan")]]
                label_tensors[feature] = oh.values
                label_names[feature] = oh.columns
        # 3. Add censoring information to survival
        survival_mean = {
            feature: tissue_meta_data[feature].mean(skipna=True)
            for feature in list(label_cols.keys())
            if label_cols[feature] == "survival"
        }
        for feature in list(label_cols.keys()):
            if label_cols[feature] == "survival":
                label_tensors[feature] = np.concatenate(
                    [
                        np.expand_dims(tissue_meta_data[feature].values / survival_mean[feature], axis=1),
                        np.expand_dims(tissue_meta_data[censor_col].values, axis=1),
                    ],
                    axis=1,
                )
                label_names[feature] = [feature]
        # Make sure all tensors are 2D for indexing:
        for feature in list(label_tensors.keys()):
            if len(label_tensors[feature].shape) == 1:
                label_tensors[feature] = np.expand_dims(label_tensors[feature], axis=1)
        # The dictionary of tensor is nested in slices in a dictionary by image which is easier to query with a
        # generator.
        # tissue_meta_data_patients = tissue_meta_data[patient_col].values.tolist()
        # image keys are of the form reg0xx_A or reg0xx_B with xx going from 01 to 70
        # label tensors have entries (1+2)_A, (1+2)_B, (2+3)_A, (2+3)_B, ...
        img_to_index = {
            img: 2 * ((int(img[4:6]) - 1) // 2) if img[7] == "A" else 2 * ((int(img[4:6]) - 1) // 2) + 1
            for img in self.img_to_patient_dict.keys()
        }
        label_tensors = {
            img: {
                feature_name: np.array(features[index, :], ndmin=1) for feature_name, features in label_tensors.items()
            }
            for img, index in img_to_index.items()
        }

        # Save processed data to attributes.
        for k, adata in self.img_celldata.items():
            graph_covariates = {
                "label_names": label_names,
                "label_tensors": label_tensors[k],
                "label_selection": list(label_cols.keys()),
                "continuous_mean": continuous_mean,
                "continuous_std": continuous_std,
                "label_data_types": label_cols,
            }
            adata.uns["graph_covariates"] = graph_covariates

        graph_covariates = {
            "label_names": label_names,
            "label_selection": list(label_cols.keys()),
            "continuous_mean": continuous_mean,
            "continuous_std": continuous_std,
            "label_data_types": label_cols,
        }
        self.celldata.uns["graph_covariates"] = graph_covariates


class DataLoaderLohoff(DataLoader):
    """DataLoaderLohoff class. Inherits all functions from DataLoader."""

    cell_type_merge_dict = {
        'fine': {
            'Allantois': 'Allantois',
            'Anterior somitic tissues': 'Anterior somitic tissues',
            'Blood progenitors': 'Blood progenitors',
            'Cardiomyocytes': 'Cardiomyocytes',
            'Cranial mesoderm': 'Cranial mesoderm',
            'Definitive endoderm': 'Definitive endoderm',
            'Dermomyotome': 'Dermomyotome',
            'Endothelium': 'Endothelium',
            'Erythroid': 'Erythroid',
            'ExE endoderm': 'ExE endoderm',
            'Forebrain/Midbrain/Hindbrain': 'Forebrain/Midbrain/Hindbrain',
            'Gut tube': 'Gut tube',
            'Haematoendothelial progenitors': 'Haematoendothelial progenitors',
            'Intermediate mesoderm': 'Intermediate mesoderm',
            'Lateral plate mesoderm': 'Lateral plate mesoderm',
            'Low quality': 'Low quality',
            'Mixed mesenchymal mesoderm': 'Mixed mesenchymal mesoderm',
            'NMP': 'NMP',
            'Neural crest': 'Neural crest',
            'Presomitic mesoderm': 'Presomitic mesoderm',
            'Sclerotome': 'Sclerotome',
            'Spinal cord': 'Spinal cord',
            'Splanchnic mesoderm': 'Splanchnic mesoderm',
            'Surface ectoderm': 'Surface ectoderm'
        }
    }

    def _register_celldata(self, n_top_genes: Optional[int] = None):
        """Load AnnData object of complete dataset."""
        metadata = {
            "lateral_resolution": 1.,
            "fn": "preprocessed_lohoff.h5ad",
            "image_col": "embryo",
            "pos_cols": ["x_global", "y_global"],
            "cluster_col": "celltype_mapped_refined",
            "cluster_col_preprocessed": "celltype_mapped_refined",
            "patient_col": "embryo",
            "cell_type_coarseness": self.cell_type_coarseness,
        }

        celldata = read_h5ad(os.path.join(self.data_path, metadata["fn"])).copy()
        celldata.uns["metadata"] = metadata
        celldata.uns["img_keys"] = list(np.unique(celldata.obs[metadata["image_col"]]))

        img_to_patient_dict = {
            str(x): celldata.obs[metadata["patient_col"]].values[i].split("_")[0]
            for i, x in enumerate(celldata.obs[metadata["image_col"]].values)
        }
        celldata.uns["img_to_patient_dict"] = img_to_patient_dict
        self.img_to_patient_dict = img_to_patient_dict

        # register x and y coordinates into obsm
        celldata.obsm["spatial"] = celldata.obs[metadata["pos_cols"]]

        # add clean cluster column which removes regular expression from cluster_col
        celldata.obs[metadata["cluster_col_preprocessed"]] = list(
            pd.Series(list(celldata.obs[metadata["cluster_col"]]), dtype="category").map(self.cell_type_merge_dict[self.cell_type_coarseness])
        )
        celldata.obs[metadata["cluster_col_preprocessed"]] = celldata.obs[metadata["cluster_col_preprocessed"]].astype(
            "category"
        )
        # register node type names
        node_type_names = list(np.unique(celldata.obs[metadata["cluster_col_preprocessed"]]))
        celldata.uns["node_type_names"] = {x: x for x in node_type_names}
        node_types = np.zeros((celldata.shape[0], len(node_type_names)))
        node_type_idx = np.array(
            [
                node_type_names.index(x) for x in celldata.obs[metadata["cluster_col_preprocessed"]].values
            ]  # index in encoding vector
        )
        node_types[np.arange(0, node_type_idx.shape[0]), node_type_idx] = 1
        celldata.obsm["node_types"] = node_types

        self.celldata = celldata

    def _register_img_celldata(self):
        """Load dictionary of of image-wise celldata objects with {imgage key : anndata object of image}."""
        image_col = self.celldata.uns["metadata"]["image_col"]
        img_celldata = {}
        for k in self.celldata.uns["img_keys"]:
            img_celldata[str(k)] = self.celldata[self.celldata.obs[image_col] == k].copy()
        self.img_celldata = img_celldata

    def _register_graph_features(self, label_selection):
        """Load graph level covariates.

        Parameters
        ----------
        label_selection
            Label selection.
        """
        # Save processed data to attributes.
        for adata in self.img_celldata.values():
            graph_covariates = {
                "label_names": {},
                "label_tensors": {},
                "label_selection": [],
                "continuous_mean": {},
                "continuous_std": {},
                "label_data_types": {},
            }
            adata.uns["graph_covariates"] = graph_covariates

        graph_covariates = {
            "label_names": {},
            "label_selection": [],
            "continuous_mean": {},
            "continuous_std": {},
            "label_data_types": {},
        }
        self.celldata.uns["graph_covariates"] = graph_covariates


class DataLoaderLuWT(DataLoader):
    """DataLoaderLuWT class. Inherits all functions from DataLoader."""

    cell_type_merge_dict = {
        'fine': {
            "1": "AEC",
            "2": "SEC",
            "3": "MK",
            "4": "Hepatocyte",
            "5": "Macrophage",
            "6": "Myeloid",
            "7": "Erythroid progenitor",
            "8": "Erythroid cell",
            "9": "Unknown",
        }
    }

    def _register_celldata(self, n_top_genes: Optional[int] = None):
        """Load AnnData object of complete dataset."""
        metadata = {
            "lateral_resolution": 0.1079,
            "fn": "FinalClusteringResults 190517 WT.csv",
            "image_col": "FOV",
            "pos_cols": ["Center_x", "Center_y"],
            "cluster_col": "CellTypeID_new",
            "cluster_col_preprocessed": "CellTypeID_new_preprocessed",
            "cell_type_coarseness": self.cell_type_coarseness,
        }
        celldata_df = read_csv(os.path.join(self.data_path, metadata["fn"]))

        feature_cols = [
            "Abcb4",
            "Abcc3",
            "Adgre1",
            "Ammecr1",
            "Angpt1",
            "Angptl2",
            "Arsb",
            "Axin2",
            "B4galt6",
            "Bmp2",
            "Bmp5",
            "Bmp7",
            "Cd34",
            "Cd48",
            "Cd93",
            "Cdh11",
            "Cdh5",
            "Celsr2",
            "Clec14a",
            "Col4a1",
            "Cspg4",
            "Ctnnal1",
            "Cxadr",
            "Cxcl12",
            "Dkk2",
            "Dkk3",
            "Dll1",
            "Dll4",
            "E2f2",
            "Efnb2",
            "Egfr",
            "Egr1",
            "Eif3a",
            "Elk3",
            "Eng",
            "Ep300",
            "Epcam",
            "Ephb4",
            "Fam46c",
            "Fbxw7",
            "Fgf1",
            "Fgf2",
            "Flt3",
            "Flt4",
            "Fstl1",
            "Fzd1",
            "Fzd2",
            "Fzd3",
            "Fzd4",
            "Fzd5",
            "Fzd7",
            "Fzd8",
            "Gca",
            "Gfap",
            "Gnaz",
            "Gpd1",
            "Hc",
            "Hgf",
            "Hoxb4",
            "Icam1",
            "Igf1",
            "Il6",
            "Il7r",
            "Itga2b",
            "Itgam",
            "Jag1",
            "Jag2",
            "Kdr",
            "Kit",
            "Kitl",
            "Lef1",
            "Lepr",
            "Lox",
            "Lyve1",
            "Maml1",
            "Mecom",
            "Meis1",
            "Meis2",
            "Mertk",
            "Mki67",
            "Mmrn1",
            "Mpl",
            "Mpp1",
            "Mrc1",
            "Mrvi1",
            "Myh10",
            "Ndn",
            "Nes",
            "Nkd2",
            "Notch1",
            "Notch2",
            "Notch3",
            "Notch4",
            "Nrp1",
            "Olr1",
            "Pdgfra",
            "Pdpn",
            "Pecam1",
            "Podxl",
            "Pou2af1",
            "Prickle2",
            "Procr",
            "Proz",
            "Pzp",
            "Rassf4",
            "Rbpj",
            "Runx1",
            "Sardh",
            "Satb1",
            "Sdc3",
            "Sfrp1",
            "Sfrp2",
            "Sgms2",
            "Slamf1",
            "Slc25a37",
            "Stab2",
            "Tcf7",
            "Tcf7l1",
            "Tcf7l2",
            "Tek",
            "Tet1",
            "Tet2",
            "Tfrc",
            "Tgfb2",
            "Timp3",
            "Tmem56",
            "Tmod1",
            "Tox",
            "Vangl2",
            "Vav1",
            "Vcam1",
            "Vwf",
        ]

        celldata = AnnData(
            X=celldata_df[feature_cols],
            obs=celldata_df[["CellID", "FOV", "CellTypeID_new", "Center_x", "Center_y"]]
        )

        celldata.uns["metadata"] = metadata
        img_keys = list(np.unique(celldata_df[metadata["image_col"]]))
        celldata.uns["img_keys"] = img_keys

        # register x and y coordinates into obsm
        celldata.obsm["spatial"] = np.array(celldata_df[metadata["pos_cols"]])

        img_to_patient_dict = {
            str(x): "patient"
            for x in celldata_df[metadata["image_col"]].values
        }
        # img_to_patient_dict = {k: "p_1" for k in img_keys}
        celldata.uns["img_to_patient_dict"] = img_to_patient_dict
        self.img_to_patient_dict = img_to_patient_dict

        # add clean cluster column which removes regular expression from cluster_col
        celldata.obs[metadata["cluster_col_preprocessed"]] = list(
            pd.Series(list(celldata.obs[metadata["cluster_col"]]), dtype="str").map(self.cell_type_merge_dict[self.cell_type_coarseness])
        )
        celldata.obs[metadata["cluster_col_preprocessed"]] = celldata.obs[metadata["cluster_col_preprocessed"]].astype(
            "str"
        )
        celldata = celldata[celldata.obs[metadata["cluster_col_preprocessed"]] != 'Unknown']

        # register node type names
        node_type_names = list(np.unique(celldata.obs[metadata["cluster_col_preprocessed"]]))
        celldata.uns["node_type_names"] = {x: x for x in node_type_names}
        node_types = np.zeros((celldata.shape[0], len(node_type_names)))
        node_type_idx = np.array(
            [
                node_type_names.index(x) for x in celldata.obs[metadata["cluster_col_preprocessed"]].values
            ]  # index in encoding vector
        )
        node_types[np.arange(0, node_type_idx.shape[0]), node_type_idx] = 1
        celldata.obsm["node_types"] = node_types

        self.celldata = celldata

    def _register_img_celldata(self):
        """Load dictionary of of image-wise celldata objects with {imgage key : anndata object of image}."""
        image_col = self.celldata.uns["metadata"]["image_col"]
        img_celldata = {}
        for k in self.celldata.uns["img_keys"]:
            img_celldata[str(k)] = self.celldata[self.celldata.obs[image_col] == k].copy()
        self.img_celldata = img_celldata

    def _register_graph_features(self, label_selection):
        """Load graph level covariates.

        Parameters
        ----------
        label_selection
            Label selection.
        """
        # Save processed data to attributes.
        for adata in self.img_celldata.values():
            graph_covariates = {
                "label_names": {},
                "label_tensors": {},
                "label_selection": [],
                "continuous_mean": {},
                "continuous_std": {},
                "label_data_types": {},
            }
            adata.uns["graph_covariates"] = graph_covariates

        graph_covariates = {
            "label_names": {},
            "label_selection": [],
            "continuous_mean": {},
            "continuous_std": {},
            "label_data_types": {},
        }
        self.celldata.uns["graph_covariates"] = graph_covariates


class DataLoaderLuWTimputed(DataLoader):
    """DataLoaderLuWTimputed class. Inherits all functions from DataLoader."""

    cell_type_merge_dict = {
        'fine': {
            1: "AEC",
            2: "SEC",
            3: "MK",
            4: "Hepatocyte",
            5: "Macrophage",
            6: "Myeloid",
            7: "Erythroid progenitor",
            8: "Erythroid cell",
        }
    }

    def _register_celldata(self, n_top_genes: Optional[int] = None):
        """Load AnnData object of complete dataset."""
        metadata = {
            "lateral_resolution": 0.1079,
            "fn": "merfish_wt_imputed_fetal_liver.h5ad",
            "image_col": "FOV",
            "pos_cols": ["Center_x", "Center_y"],
            "cluster_col": "CellTypeID_new",
            "cluster_col_preprocessed": "CellTypeID_new_preprocessed",
            "n_top_genes": n_top_genes,
            "cell_type_coarseness": self.cell_type_coarseness,
        }
        celldata = read_h5ad(self.data_path + metadata["fn"])
        celldata.uns["metadata"] = metadata
        if n_top_genes:
            sc.pp.highly_variable_genes(celldata, n_top_genes=n_top_genes)
            celldata = celldata[:, celldata.var.highly_variable].copy()
        self.celldata = celldata

    def _register_img_celldata(self):
        """Load dictionary of of image-wise celldata objects with {imgage key : anndata object of image}."""
        image_col = self.celldata.uns["metadata"]["image_col"]
        img_celldata = {}
        for k in self.celldata.uns["img_keys"]:
            img_celldata[str(k)] = self.celldata[self.celldata.obs[image_col] == k].copy()
        self.img_celldata = img_celldata

    def _register_graph_features(self, label_selection):
        """Load graph level covariates.

        Parameters
        ----------
        label_selection
            Label selection.
        """
        # Save processed data to attributes.
        for adata in self.img_celldata.values():
            graph_covariates = {
                "label_names": {},
                "label_tensors": {},
                "label_selection": [],
                "continuous_mean": {},
                "continuous_std": {},
                "label_data_types": {},
            }
            adata.uns["graph_covariates"] = graph_covariates

        graph_covariates = {
            "label_names": {},
            "label_selection": [],
            "continuous_mean": {},
            "continuous_std": {},
            "label_data_types": {},
        }
        self.celldata.uns["graph_covariates"] = graph_covariates


class DataLoaderLuTET2(DataLoader):
    """DataLoaderLuTET2 class. Inherits all functions from DataLoader."""

    cell_type_merge_dict = {
        'fine': {
            "1": "AEC",
            "2": "SEC",
            "3": "MK",
            "4": "Hepatocyte",
            "5": "Macrophage",
            "6": "Myeloid",
            "7": "Erythroid progenitor",
            "8": "Erythroid cell",
            "9": "Unknown",
        }
    }

    def _register_celldata(self, n_top_genes: Optional[int] = None):
        """Load AnnData object of complete dataset."""
        metadata = {
            "lateral_resolution": 0.1079,
            "fn": "FinalClusteringResults 190727 TET2.csv",
            "image_col": "FOV",
            "pos_cols": ["Center_x", "Center_y"],
            "cluster_col": "CellTypeID_new",
            "cluster_col_preprocessed": "CellTypeID_new_preprocessed",
            "cell_type_coarseness": self.cell_type_coarseness,
        }
        celldata_df = read_csv(os.path.join(self.data_path, metadata["fn"]))

        feature_cols = [
            "Abcb4",
            "Abcc3",
            "Adgre1",
            "Ammecr1",
            "Angpt1",
            "Angptl2",
            "Arsb",
            "Axin2",
            "B4galt6",
            "Bmp2",
            "Bmp5",
            "Bmp7",
            "Cd34",
            "Cd48",
            "Cd93",
            "Cdh11",
            "Cdh5",
            "Celsr2",
            "Clec14a",
            "Col4a1",
            "Cspg4",
            "Ctnnal1",
            "Cxadr",
            "Cxcl12",
            "Dkk2",
            "Dkk3",
            "Dll1",
            "Dll4",
            "E2f2",
            "Efnb2",
            "Egfr",
            "Egr1",
            "Eif3a",
            "Elk3",
            "Eng",
            "Ep300",
            "Epcam",
            "Ephb4",
            "Fam46c",
            "Fbxw7",
            "Fgf1",
            "Fgf2",
            "Flt3",
            "Flt4",
            "Fstl1",
            "Fzd1",
            "Fzd2",
            "Fzd3",
            "Fzd4",
            "Fzd5",
            "Fzd7",
            "Fzd8",
            "Gca",
            "Gfap",
            "Gnaz",
            "Gpd1",
            "Hc",
            "Hgf",
            "Hoxb4",
            "Icam1",
            "Igf1",
            "Il6",
            "Il7r",
            "Itga2b",
            "Itgam",
            "Jag1",
            "Jag2",
            "Kdr",
            "Kit",
            "Kitl",
            "Lef1",
            "Lepr",
            "Lox",
            "Lyve1",
            "Maml1",
            "Mecom",
            "Meis1",
            "Meis2",
            "Mertk",
            "Mki67",
            "Mmrn1",
            "Mpl",
            "Mpp1",
            "Mrc1",
            "Mrvi1",
            "Myh10",
            "Ndn",
            "Nes",
            "Nkd2",
            "Notch1",
            "Notch2",
            "Notch3",
            "Notch4",
            "Nrp1",
            "Olr1",
            "Pdgfra",
            "Pdpn",
            "Pecam1",
            "Podxl",
            "Pou2af1",
            "Prickle2",
            "Procr",
            "Proz",
            "Pzp",
            "Rassf4",
            "Rbpj",
            "Runx1",
            "Sardh",
            "Satb1",
            "Sdc3",
            "Sfrp1",
            "Sfrp2",
            "Sgms2",
            "Slamf1",
            "Slc25a37",
            "Stab2",
            "Tcf7",
            "Tcf7l1",
            "Tcf7l2",
            "Tek",
            "Tet1",
            "Tet2",
            "Tfrc",
            "Tgfb2",
            "Timp3",
            "Tmem56",
            "Tmod1",
            "Tox",
            "Vangl2",
            "Vav1",
            "Vcam1",
            "Vwf",
        ]

        celldata = AnnData(
            X=celldata_df[feature_cols],
            obs=celldata_df[["CellID", "FOV", "CellTypeID_new", "Center_x", "Center_y"]]
        )

        celldata.uns["metadata"] = metadata
        img_keys = list(np.unique(celldata_df[metadata["image_col"]]))
        celldata.uns["img_keys"] = img_keys

        # register x and y coordinates into obsm
        celldata.obsm["spatial"] = np.array(celldata_df[metadata["pos_cols"]])

        img_to_patient_dict = {
            str(x): "patient"
            for x in celldata_df[metadata["image_col"]].values
        }
        # img_to_patient_dict = {k: "p_1" for k in img_keys}
        celldata.uns["img_to_patient_dict"] = img_to_patient_dict
        self.img_to_patient_dict = img_to_patient_dict

        # add clean cluster column which removes regular expression from cluster_col
        celldata.obs[metadata["cluster_col_preprocessed"]] = list(
            pd.Series(list(celldata.obs[metadata["cluster_col"]]), dtype="str").map(self.cell_type_merge_dict[self.cell_type_coarseness])
        )
        celldata.obs[metadata["cluster_col_preprocessed"]] = celldata.obs[metadata["cluster_col_preprocessed"]].astype(
            "str"
        )
        # register node type names
        node_type_names = list(np.unique(celldata.obs[metadata["cluster_col_preprocessed"]]))
        print(node_type_names)
        celldata.uns["node_type_names"] = {x: x for x in node_type_names}
        node_types = np.zeros((celldata.shape[0], len(node_type_names)))
        node_type_idx = np.array(
            [
                node_type_names.index(x) for x in celldata.obs[metadata["cluster_col_preprocessed"]].values
            ]  # index in encoding vector
        )
        node_types[np.arange(0, node_type_idx.shape[0]), node_type_idx] = 1
        celldata.obsm["node_types"] = node_types

        self.celldata = celldata

    def _register_img_celldata(self):
        """Load dictionary of of image-wise celldata objects with {imgage key : anndata object of image}."""
        image_col = self.celldata.uns["metadata"]["image_col"]
        img_celldata = {}
        for k in self.celldata.uns["img_keys"]:
            img_celldata[str(k)] = self.celldata[self.celldata.obs[image_col] == k].copy()
        self.img_celldata = img_celldata

    def _register_graph_features(self, label_selection):
        """Load graph level covariates.

        Parameters
        ----------
        label_selection
            Label selection.
        """
        # Save processed data to attributes.
        for adata in self.img_celldata.values():
            graph_covariates = {
                "label_names": {},
                "label_tensors": {},
                "label_selection": [],
                "continuous_mean": {},
                "continuous_std": {},
                "label_data_types": {},
            }
            adata.uns["graph_covariates"] = graph_covariates

        graph_covariates = {
            "label_names": {},
            "label_selection": [],
            "continuous_mean": {},
            "continuous_std": {},
            "label_data_types": {},
        }
        self.celldata.uns["graph_covariates"] = graph_covariates


class DataLoader10xVisiumMouseBrain(DataLoader):
    """DataLoader10xVisiumMouseBrain class. Inherits all functions from DataLoader."""

    cell_type_merge_dict = {
        'fine': {
            'Cortex_1': 'Cortex 1',
            'Cortex_2': 'Cortex 2',
            'Cortex_3': 'Cortex 3',
            'Cortex_4': 'Cortex 4',
            'Cortex_5': 'Cortex 5',
            'Fiber_tract': 'Fiber tract',
            'Hippocampus': 'Hippocampus',
            'Hypothalamus_1': 'Hypothalamus 1',
            'Hypothalamus_2': 'Hypothalamus 2',
            'Lateral_ventricle': 'Lateral ventricle',
            'Pyramidal_layer': 'Pyramidal layer',
            'Pyramidal_layer_dentate_gyrus': 'Pyramidal layer dentate gyrus',
            'Striatum': 'Striatum',
            'Thalamus_1': 'Thalamus 1',
            'Thalamus_2': 'Thalamus 2'
        }
    }

    def _register_celldata(self, n_top_genes: Optional[int] = None):
        """Load AnnData object of complete dataset."""
        metadata = {
            "lateral_resolution": 1.,
            "fn": "visium_hne_adata.h5ad",
            "image_col": "in_tissue",
            "cluster_col": "cluster",
            "cluster_col_preprocessed": "cluster_preprocessed",
            "patient_col": "in_tissue",
            "n_top_genes": n_top_genes,
            "cell_type_coarseness": self.cell_type_coarseness,
        }

        celldata = read_h5ad(self.data_path + metadata["fn"]).copy()
        if n_top_genes:
            sc.pp.highly_variable_genes(celldata, n_top_genes=n_top_genes)
            celldata = celldata[:, celldata.var.highly_variable].copy()

        celldata.X = celldata.X.toarray()
        celldata.uns["metadata"] = metadata
        celldata.uns["img_keys"] = list(np.unique(celldata.obs[metadata["image_col"]]))

        celldata.uns["img_to_patient_dict"] = {"1": "1"}
        self.img_to_patient_dict = {"1": "1"}

        celldata.obs[metadata["cluster_col"]] = celldata.obs[metadata["cluster_col"]].astype(
            "str"
        )
        # add clean cluster column which removes regular expression from cluster_col
        celldata.obs[metadata["cluster_col_preprocessed"]] = list(
            pd.Series(list(celldata.obs[metadata["cluster_col"]]), dtype="str").map(self.cell_type_merge_dict[self.cell_type_coarseness])
        )
        celldata.obs[metadata["cluster_col_preprocessed"]] = celldata.obs[metadata["cluster_col_preprocessed"]].astype(
            "str"
        )
        # register node type names
        node_type_names = list(np.unique(celldata.obs[metadata["cluster_col_preprocessed"]]))
        celldata.uns["node_type_names"] = {x: x for x in node_type_names}
        node_types = np.zeros((celldata.shape[0], len(node_type_names)))
        node_type_idx = np.array(
            [
                node_type_names.index(x) for x in celldata.obs[metadata["cluster_col_preprocessed"]].values
            ]  # index in encoding vector
        )
        node_types[np.arange(0, node_type_idx.shape[0]), node_type_idx] = 1
        celldata.obsm["node_types"] = node_types

        self.celldata = celldata

    def _register_img_celldata(self):
        """Load dictionary of of image-wise celldata objects with {imgage key : anndata object of image}."""
        image_col = self.celldata.uns["metadata"]["image_col"]
        img_celldata = {}
        for k in self.celldata.uns["img_keys"]:
            img_celldata[str(k)] = self.celldata[self.celldata.obs[image_col] == k].copy()
        self.img_celldata = img_celldata

    def _register_graph_features(self, label_selection):
        """Load graph level covariates.

        Parameters
        ----------
        label_selection
            Label selection.
        """
        # Save processed data to attributes.
        for adata in self.img_celldata.values():
            graph_covariates = {
                "label_names": {},
                "label_tensors": {},
                "label_selection": [],
                "continuous_mean": {},
                "continuous_std": {},
                "label_data_types": {},
            }
            adata.uns["graph_covariates"] = graph_covariates

        graph_covariates = {
            "label_names": {},
            "label_selection": [],
            "continuous_mean": {},
            "continuous_std": {},
            "label_data_types": {},
        }
        self.celldata.uns["graph_covariates"] = graph_covariates


class DataLoaderMetabric(DataLoader):
    """DataLoaderMetabric class. Inherits all functions from DataLoader."""

    cell_type_merge_dict = {
        'fine': {
            'B cells': 'B cells',
            'Basal CKlow': 'Tumor cells',
            'Endothelial': 'Endothelial',
            'Fibroblasts': 'Fibroblasts',
            'Fibroblasts CD68+': 'Fibroblasts',
            'HER2+': 'Tumor cells',
            'HR+ CK7-': 'Tumor cells',
            'HR+ CK7- Ki67+': 'Tumor cells',
            'HR+ CK7- Slug+': 'Tumor cells',
            'HR- CK7+': 'Tumor cells',
            'HR- CK7-': 'Tumor cells',
            'HR- CKlow CK5+': 'Tumor cells',
            'HR- Ki67+': 'Tumor cells',
            'HRlow CKlow': 'Tumor cells',
            'Hypoxia': 'Tumor cells',
            'Macrophages Vim+ CD45low': 'Macrophages',
            'Macrophages Vim+ Slug+': 'Macrophages',
            'Macrophages Vim+ Slug-': 'Macrophages',
            'Myoepithelial': 'Myoepithelial',
            'Myofibroblasts': 'Myofibroblasts',
            'T cells': 'T cells',
            'Vascular SMA+': 'Vascular SMA+'
        }
    }

    def _register_celldata(self, n_top_genes: Optional[int] = None):
        """Load AnnData object of complete dataset."""

        metadata = {
            "lateral_resolution": None,
            "fn": "single_cell_data/single_cell_data.csv",
            "image_col": "ImageNumber",
            "pos_cols": ['Location_Center_X', 'Location_Center_Y'],
            "cluster_col": "description",
            "cluster_col_preprocessed": "description_preprocessed",
            "patient_col": "metabricId",
            "cell_type_coarseness": self.cell_type_coarseness,
        }
        celldata_df = read_csv(os.path.join(self.data_path, metadata["fn"]))

        cell_count = pd.DataFrame({'count': celldata_df.groupby(metadata['image_col']).size()}).reset_index()
        img_ids_pass = set([
            x for x, y in zip(cell_count[metadata['image_col']].values, cell_count["count"].values) if y >= 100
        ])
        celldata_df = celldata_df.iloc[np.where([x in img_ids_pass for x in celldata_df[metadata['image_col']].values])[0], :]

        feature_cols = [
            'HH3_total',
            'CK19',
            'CK8_18',
            'Twist',
            'CD68',
            'CK14',
            'SMA',
            'Vimentin',
            'c_Myc',
            'HER2',
            'CD3',
            'HH3_ph',
            'Erk1_2',
            'Slug',
            'ER',
            'PR',
            'p53',
            'CD44',
            'EpCAM',
            'CD45',
            'GATA3',
            'CD20',
            'Beta_catenin',
            'CAIX',
            'E_cadherin',
            'Ki67',
            'EGFR',
            'pS6',
            'Sox9',
            'vWF_CD31',
            'pmTOR',
            'CK7',
            'panCK',
            'c_PARP_c_Casp3',
            'DNA1',
            'DNA2',
            'H3K27me3',
            'CK5',
            'Fibronectin'
        ]
        X = DataFrame(np.array(celldata_df[feature_cols]), columns=feature_cols)
        celldata = AnnData(
            X=X,
            obs=celldata_df[[metadata['image_col'], metadata['patient_col'], metadata['cluster_col']]]
        )
        celldata.var_names_make_unique()

        celldata.uns["metadata"] = metadata
        img_keys = list(np.unique(celldata_df[metadata["image_col"]]))
        celldata.uns["img_keys"] = img_keys

        celldata.obsm["spatial"] = np.array(celldata_df[metadata["pos_cols"]])

        img_to_patient_dict = {
            str(x): celldata_df[metadata["patient_col"]].values[i]
            for i, x in enumerate(celldata_df[metadata["image_col"]].values)
        }
        celldata.uns["img_to_patient_dict"] = img_to_patient_dict
        self.img_to_patient_dict = img_to_patient_dict

        # add clean cluster column which removes regular expression from cluster_col
        celldata.obs[metadata["cluster_col_preprocessed"]] = list(
            pd.Series(list(celldata.obs[metadata["cluster_col"]]), dtype="category").map(self.cell_type_merge_dict[self.cell_type_coarseness])
        )
        celldata.obs[metadata["cluster_col_preprocessed"]] = celldata.obs[metadata["cluster_col_preprocessed"]].astype("category")

        # register node type names
        node_type_names = list(np.unique(celldata.obs[metadata["cluster_col_preprocessed"]]))
        celldata.uns["node_type_names"] = {x: x for x in node_type_names}
        node_types = np.zeros((celldata.shape[0], len(node_type_names)))
        node_type_idx = np.array(
            [
                node_type_names.index(x) for x in celldata.obs[metadata["cluster_col_preprocessed"]].values
            ]  # index in encoding vector
        )
        node_types[np.arange(0, node_type_idx.shape[0]), node_type_idx] = 1
        celldata.obsm["node_types"] = node_types

        self.celldata = celldata

    def _register_img_celldata(self):
        """Load dictionary of of image-wise celldata objects with {image key : anndata object of image}."""
        image_col = self.celldata.uns["metadata"]["image_col"]
        img_celldata = {}
        for k in self.celldata.uns["img_keys"]:
            img_celldata[str(k)] = self.celldata[self.celldata.obs[image_col] == k].copy()
        self.img_celldata = img_celldata

    def _register_graph_features(self, label_selection):
        """Load graph level covariates.
        Parameters
        ----------
        label_selection
            Label selection.
        """
        patient_col = 'METABRIC.ID'
        disease_features = {
            'grade': 'categorical',
            'grade_collapsed': 'categorical',
            'tumor_size': 'continuous',
            'hist_type': 'categorical',
            'stage': 'categorical'
        }
        patient_features = {
            'age': 'continuous',
            'menopausal': 'categorical'
        }
        survival_features = {
            'time_last_seen': 'survival'
        }
        tumor_features = {
            'ERstatus': 'categorical',
            'lymph_pos': 'continuous'

        }
        treatment_features = {
            'CT': 'categorical',
            'HT': 'categorical',
            'RT': 'categorical',
            'surgery': 'categorical',
            'NPI': 'categorical'
        }
        col_renaming = {  # column aliases for convenience within this function
            'grade': 'Grade',
            'tumor_size': 'Size',
            'hist_type': 'Histological.Type',
            'stage': 'Stage',
            'age': 'Age.At.Diagnosis',
            'menopausal': 'Inferred.Menopausal.State',
            'death_breast': 'DeathBreast',
            'time_last_seen': 'T',
            'ERstatus': 'ER.Status',
            'lymph_pos': 'Lymph.Nodes.Positive',
            'surgery': 'Breast.Surgery'
        }

        label_cols = {}
        label_cols.update(disease_features)
        label_cols.update(patient_features)
        label_cols.update(survival_features)
        label_cols.update(tumor_features)
        label_cols.update(treatment_features)

        if label_selection is None:
            label_selection = set(label_cols.keys())
        else:
            label_selection = set(label_selection)
        label_cols_toread = list(label_selection.intersection(set(list(label_cols.keys()))))
        label_cols_toread = [label for label in label_cols_toread if label != 'grade_collapsed']
        if 'time_last_seen' in label_selection:
            censor_col = 'death_breast'
            label_cols_toread = label_cols_toread + [censor_col]
        if 'grade_collapsed' in label_selection and 'grade' not in label_selection:
            label_cols_toread.append('grade')
        label_cols_toread_csv = [
            col_renaming[col] if col in list(col_renaming.keys()) else col
            for col in label_cols_toread
        ]

        usecols = label_cols_toread_csv + [patient_col] + ['Cohort', 'Date.Of.Diagnosis']
        tissue_meta_data = read_csv(
            os.path.join(self.data_path + 'single_cell_data/41586_2019_1007_MOESM7_ESM.csv'),
            sep='\t',
            usecols=usecols
        )[usecols]
        tissue_meta_data.columns = label_cols_toread + [patient_col] + ['cohort', 'date_of_diagnosis']

        if "grade_collapsed" in label_selection:
            tissue_meta_data['grade_collapsed'] = ['3' if grade == '3' else '1&2' for grade in
                                                   tissue_meta_data['grade']]
        if 'grade_collapsed' in label_selection and 'grade' not in label_selection:
            tissue_meta_data.drop('grade', 1, inplace=True)

        # BUILD LABEL VECTORS FROM LABEL COLUMNS
        # The columns contain unprocessed numeric and categorical entries that are now processed to prediction-ready
        # numeric tensors. Here we first generate a dictionary of tensors for each label (label_tensors). We then
        # transform this to have as output of this section dictionary by image with a dictionary by labels as values
        # which can be easily queried by image in a data generator.
        # Subset labels and label types:
        label_cols = {label: type for label, type in label_cols.items() if label in label_selection}
        label_tensors = {}
        label_names = {}  # Names of individual variables in each label vector (eg. categories in onehot-encoding).
        # 1. Standardize continuous labels to z-scores:
        continuous_mean = {
            feature: tissue_meta_data[feature].mean(skipna=True)
            for feature in list(label_cols.keys())
            if label_cols[feature] == 'continuous'
        }
        continuous_std = {
            feature: tissue_meta_data[feature].std(skipna=True)
            for feature in list(label_cols.keys())
            if label_cols[feature] == 'continuous'
        }
        for i, feature in enumerate(list(label_cols.keys())):
            if label_cols[feature] == 'continuous':
                label_tensors[feature] = (tissue_meta_data[feature].values - continuous_mean[feature]) \
                                         / continuous_std[feature]
                label_names[feature] = [feature]
        # 2. One-hot encode categorical columns
        # Force all entries in categorical columns to be string so that GLM-like formula processing can be performed.
        for i, feature in enumerate(list(label_cols.keys())):
            if label_cols[feature] == 'categorical':
                tissue_meta_data[feature] = tissue_meta_data[feature].astype('str')
        # One-hot encode each string label vector:
        for i, feature in enumerate(list(label_cols.keys())):
            if label_cols[feature] == 'categorical':
                oh = pd.get_dummies(
                    tissue_meta_data[feature],
                    prefix=feature,
                    prefix_sep='>',
                    drop_first=False
                )
                # Change all entries of corresponding observation to np.nan instead.
                idx_nan_col = np.array([i for i, x in enumerate(oh.columns) if x.endswith('>nan')])
                if len(idx_nan_col) > 0:
                    assert len(idx_nan_col) == 1, "fatal processing error"
                    nan_rows = np.where(oh.iloc[:, idx_nan_col[0]].values == 1.)[0]
                    oh.loc[nan_rows, :] = np.nan
                # Drop nan element column.
                oh = oh.loc[:, [x for x in oh.columns if not x.endswith('>nan')]]
                label_tensors[feature] = oh.values
                label_names[feature] = oh.columns
        # 3. Add censoring information to survival
        survival_mean = {
            feature: tissue_meta_data[feature].mean(skipna=True)
            for feature in list(label_cols.keys())
            if label_cols[feature] == 'survival'
        }
        for i, feature in enumerate(list(label_cols.keys())):
            if label_cols[feature] == 'survival':
                label_tensors[feature] = np.concatenate([
                    np.expand_dims(tissue_meta_data[feature].values / survival_mean[feature], axis=1),
                    np.expand_dims(tissue_meta_data[censor_col].values, axis=1),
                ], axis=1)
                label_names[feature] = [feature]
        # Make sure all tensors are 2D for indexing:
        for feature in list(label_tensors.keys()):
            if len(label_tensors[feature].shape) == 1:
                label_tensors[feature] = np.expand_dims(label_tensors[feature], axis=1)
        # The dictionary of tensor is nested in slices in a dictionary by image which is easier to query with a
        # generator.
        tissue_meta_data_patients = tissue_meta_data[patient_col].values.tolist()
        label_tensors = {
            img: {
                feature_name: np.array(features[tissue_meta_data_patients.index(patient), :], ndmin=1)
                for feature_name, features in label_tensors.items()
            } if patient in tissue_meta_data_patients else None
            for img, patient in self.img_to_patient_dict.items()
        }
        # Reduce data to patients with graph-level labels:
        label_tensors = {k: v for k, v in label_tensors.items() if v is not None}
        img_keys = label_tensors.keys()
        self.img_celldata = {k: adata for k, adata in self.img_celldata.items() if k in img_keys}
        im_col = self.celldata.uns['metadata']['image_col']
        self.celldata = self.celldata[[str(im) in img_keys for im in self.celldata.obs[im_col]]]

        img_to_patient_dict = {im: pat for im, pat in self.img_to_patient_dict.items() if im in img_keys}
        self.celldata.uns['img_to_patient_dict'] = img_to_patient_dict
        for adata in self.img_celldata.values():
            adata.uns['img_to_patient_dict'] = img_to_patient_dict
        self.img_to_patient_dict = img_to_patient_dict

        # Save processed data to attributes.
        for k, adata in self.img_celldata.items():
            graph_covariates = {
                "label_names": label_names,
                "label_tensors": label_tensors[k],
                "label_selection": list(label_cols.keys()),
                "continuous_mean": continuous_mean,
                "continuous_std": continuous_std,
                "label_data_types": label_cols,
            }
            adata.uns["graph_covariates"] = graph_covariates

        graph_covariates = {
            "label_names": label_names,
            "label_selection": list(label_cols.keys()),
            "continuous_mean": continuous_mean,
            "continuous_std": continuous_std,
            "label_data_types": label_cols,
        }
        self.celldata.uns["graph_covariates"] = graph_covariates


class DataLoaderBaselZurichZenodo(DataLoader):
    """DataLoaderBaselZurichZenodo class. Inherits all functions from DataLoader."""

    cell_type_merge_dict = {
        'fine': {
            "1": "B cells",
            "2": "T and B cells",
            "3": "T cells",
            "4": "macrophages",
            "5": "T cells",
            "6": "macrophages",
            "7": "endothelial",
            "8": "stromal cells", # "vimentin hi stromal cell",
            "9": "stromal cells", # "small circular stromal cell",
            "10": "stromal cells", # "small elongated stromal cell",
            "11": "stromal cells", # "fibronectin hi stromal cell",
            "12": "stromal cells", # "large elongated stromal cell",
            "13": "stromal cells", # "SMA hi vimentin hi stromal cell",
            "14": "tumor cells", #"hypoxic tumor cell",
            "15": "tumor cells", #"apoptotic tumor cell",
            "16": "tumor cells", #"proliferative tumor cell",
            "17": "tumor cells", #"p53+ EGFR+ tumor cell",
            "18": "tumor cells", #"basal CK tumor cell",
            "19": "tumor cells", #"CK7+ CK hi cadherin hi tumor cell",
            "20": "tumor cells", #"CK7+ CK+ tumor cell",
            "21": "tumor cells", #"epithelial low tumor cell",
            "22": "tumor cells", #"CK low HR low tumor cell",
            "23": "tumor cells", #"CK+ HR hi tumor cell",
            "24": "tumor cells", #"CK+ HR+ tumor cell",
            "25": "tumor cells", #"CK+ HR low tumor cell",
            "26": "tumor cells", #"CK low HR hi p53+ tumor cell",
            "27": "tumor cells", #"myoepithelial tumor cell"
        }
    }

    def _register_images(self):
        """
        Creates mapping of full image names to shorter identifiers.
        """

        # Define mapping of image identifiers to numeric identifiers:
        img_tab_basel = read_csv(
            self.data_path + 'Data_publication/BaselTMA/Basel_PatientMetadata.csv',
            usecols=['core', 'FileName_FullStack', 'PID', 'diseasestatus'],
            dtype={'core': str, 'FileName_FullStack': str, 'PID': str, 'diseasestatus': str}
        )
        img_tab_basel['PID'] = ["b" + str(p) for p in img_tab_basel['PID'].values]
        img_tab_zurich = read_csv(
            self.data_path + 'Data_publication/ZurichTMA/Zuri_PatientMetadata.csv',
            usecols=['core', 'FileName_FullStack', 'grade', 'PID', 'location'],
            dtype={'core': str, 'FileName_FullStack': str, 'grade': str, 'PID': str, 'location': str}
        )
        img_tab_zurich['PID'] = ["z" + str(p) for p in img_tab_zurich['PID'].values]
        img_tab_zurich['diseasestatus'] = [
            'tumor' if a else 'non-tumor' for a in img_tab_zurich['location'] != '[]'
        ]
        img_tab_zurich = img_tab_zurich.drop('location', axis=1)
        # drop Metastasis images
        img_tab_zurich = img_tab_zurich[img_tab_zurich['grade'] != 'METASTASIS'].drop('grade', axis=1)
        img_tab_bz = pd.concat([img_tab_basel, img_tab_zurich], axis=0, sort=True, ignore_index=True)
        img_tab_bz = img_tab_bz[img_tab_bz['diseasestatus'] == 'tumor']

        self.img_key_to_fn = dict(img_tab_bz[['core', 'FileName_FullStack']].values)
        self.img_to_patient_dict = dict(img_tab_bz[['core', 'PID']].values)
<<<<<<< HEAD
=======
        print(len(self.img_to_patient_dict.keys()))
        print(len(np.unique(list(self.img_to_patient_dict.values()))))
>>>>>>> bf970025

    def _load_node_positions(self):
        from PIL import Image

        position_matrix = []
        for k, fn in self.img_key_to_fn.items():
            fn = self.data_path + "OMEnMasks/Basel_Zuri_masks/" + fn
            # Mask file have slightly different file name, extended either by _mask or _maks:
            if os.path.exists(".".join(fn.split(".")[:-1]) + "_maks.tiff"):
                fn = ".".join(fn.split(".")[:-1]) + "_maks.tiff"
            elif os.path.exists(".".join(fn.split(".")[:-1]) + "_mask.tiff"):
                fn = ".".join(fn.split(".")[:-1]) + "_mask.tiff"
            else:
                raise ValueError("file %s not found" % fn)

            # Load image from tiff:
            img_array = np.array(Image.open(fn))
            # Throughout all files, nodes are refered to via the string core_id+"_"+str(i) where i is the integer
            # encoding the object in the segmentation mask.
            node_ids_img = np.sort(np.unique(img_array))
            # 0 encodes background:
            node_ids_img = node_ids_img[node_ids_img != 0]
            # Only ranks of objects encoded in masks are used!  # TODO check
            node_ids_rank = np.arange(1, len(node_ids_img) + 1)
            # Drop images with fewer than 100 nodes
            if len(node_ids_rank) < 100:
                continue
            # Find centre of object mask of each node:  # TODO check, rank used
            center_array = [np.where(img_array == node_ids_img[i - 1]) for i in node_ids_rank]
            pm = np.array([[f'{k}_{i+1}', x[0].mean(), x[1].mean()] for i, x in enumerate(center_array)])
            position_matrix.append(pm)
        position_matrix = np.concatenate(position_matrix, axis=0)
        position_matrix = pd.DataFrame(position_matrix, columns=['id', 'x', 'y'])
        return position_matrix

    def _load_node_features(self):
        full_cell_key_col = "id"  # column with full cell identifier (including image identifier)
        feature_col = "channel"
        signal_col = "mc_counts"

        features_basel = read_csv(
            self.data_path + 'Data_publication/BaselTMA/SC_dat.csv',
            usecols=[full_cell_key_col, feature_col, signal_col],
            dtype={full_cell_key_col: str, feature_col: str, signal_col: float}
        )
        features_zurich = read_csv(
            self.data_path + 'Data_publication/ZurichTMA/SC_dat.csv',
            usecols=[full_cell_key_col, feature_col, signal_col],
            dtype={full_cell_key_col: str, feature_col: str, signal_col: float}
        )
        features_zb = pd.concat([
            features_basel,
            features_zurich
        ], axis=0, ignore_index=True)
        node_features = features_zb.pivot_table(index='id', columns='channel', values='mc_counts')

        return node_features

    def _load_node_types(self):
        """
        Loads the cell types.
        """
        # Direct meta cluster annotation from main text Fig 1b
        # Also hard coded maps from cluster numbers to annotation as in https://github.com/BodenmillerGroup/SCPathology_publication/blob/4e99e10c2bc6d0f1dd168d534df39870d1ecb549/R/BaselTMA_pipeline.Rmd#L471

        full_cell_key_col = "id"  # column with full cell identifier (including image identifier)
        cluster_col = "cluster"
        node_cluster_basel = read_csv(
            self.data_path + 'Cluster_labels/Basel_metaclusters.csv',
            usecols=[full_cell_key_col, cluster_col],
            dtype={full_cell_key_col: str, cluster_col: str}
        )
        node_cluster_zurich = read_csv(
            self.data_path + 'Cluster_labels/Zurich_matched_metaclusters.csv',
            usecols=[full_cell_key_col, cluster_col],
            dtype={full_cell_key_col: str, cluster_col: str}
        )
        node_cluster = pd.concat([
            node_cluster_basel,
            node_cluster_zurich
        ], axis=0, ignore_index=True)

        return node_cluster

    def _register_celldata(self, n_top_genes: Optional[int] = None):
        """Load AnnData object of complete dataset."""
        self._register_images()
        position_matrix = self._load_node_positions()
        node_features = self._load_node_features()
        node_types = self._load_node_types()

        node_types.set_index('id', inplace=True)
        position_matrix.set_index('id', inplace=True)
        celldata_df = pd.concat([position_matrix, node_features, node_types], axis=1, ignore_index=False, join='outer')
        celldata_df = celldata_df[celldata_df['x'] == celldata_df['x']]

        celldata_df['core'] = ['_'.join(a.split('_')[:-1]) for a in celldata_df.index]
        celldata_df['PID'] = [self.img_to_patient_dict[c] for c in celldata_df['core']]

        metadata = {
            "lateral_resolution": None,
            "fn": None,
            "image_col": "core",
            "pos_cols": ["x", "y"],
            "cluster_col": "cluster",
            "cluster_col_preprocessed": "cluster_preprocessed",
            "patient_col": "PID",
            "cell_type_coarseness": self.cell_type_coarseness,
        }

        feature_cols = [
            '1021522Tm169Di EGFR',
            '1031747Er167Di ECadhe',
            '112475Gd156Di Estroge',
            '117792Dy163Di GATA3',
            '1261726In113Di Histone',
            '1441101Er168Di Ki67',
            '174864Nd148Di SMA',
            '1921755Sm149Di Vimenti',
            '198883Yb176Di cleaved',
            '201487Eu151Di cerbB',
            '207736Tb159Di p53',
            '234832Lu175Di panCyto',
            '3111576Nd143Di Cytoker',
            'Nd145Di Twist',
            '312878Gd158Di Progest',
            '322787Nd150Di cMyc',
            '3281668Nd142Di Fibrone',
            '346876Sm147Di Keratin',
            '3521227Gd155Di Slug',
            '361077Dy164Di CD20',
            '378871Yb172Di vWF',
            '473968La139Di Histone',
            '651779Pr141Di Cytoker',
            '6967Gd160Di CD44',
            '71790Dy162Di CD45',
            '77877Nd146Di CD68',
            '8001752Sm152Di CD3epsi',
            '92964Er166Di Carboni',
            '971099Nd144Di Cytoker',
            '98922Yb174Di Cytoker',
            'phospho Histone',
            'phospho S6',
            'phospho mTOR',
            'Area'
        ]

        X = DataFrame(np.array(celldata_df[feature_cols]), columns=feature_cols)
        celldata = AnnData(X=X, obs=celldata_df[[metadata['image_col'], metadata['patient_col'], metadata['cluster_col']]])
        celldata.var_names_make_unique()

        celldata.uns["metadata"] = metadata
        img_keys = list(np.unique(celldata_df[metadata["image_col"]]))
        celldata.uns["img_keys"] = img_keys

        celldata.obsm["spatial"] = np.array(celldata_df[metadata["pos_cols"]])

        img_to_patient_dict = {
            str(x): celldata_df[metadata["patient_col"]].values[i]
            for i, x in enumerate(celldata_df[metadata["image_col"]].values)
        }
        celldata.uns["img_to_patient_dict"] = img_to_patient_dict
        self.img_to_patient_dict = img_to_patient_dict

        # add clean cluster column which removes regular expression from cluster_col
        celldata.obs[metadata["cluster_col_preprocessed"]] = list(
            pd.Series(list(celldata.obs[metadata["cluster_col"]]), dtype="category").map(self.cell_type_merge_dict[self.cell_type_coarseness])
        )
        celldata.obs[metadata["cluster_col_preprocessed"]] = celldata.obs[
            metadata["cluster_col_preprocessed"]].astype(
            "category"
        )

        # register node type names
        types = celldata.obs[metadata["cluster_col_preprocessed"]]

        node_type_names = list(np.unique(types[types == types]))
        celldata.uns["node_type_names"] = {x: x for x in node_type_names}
        node_types = np.zeros((celldata.shape[0], len(node_type_names)))
        node_type_idx = np.array(
            [
                node_type_names.index(x) if x == x else 0
                for x in types
            ]  # index in encoding vector
        )
        node_types[np.arange(0, node_type_idx.shape[0]), node_type_idx] = types == types
        celldata.obsm["node_types"] = node_types

        self.celldata = celldata

    def _register_img_celldata(self):
        """Load dictionary of of image-wise celldata objects with {imgage key : anndata object of image}."""
        image_col = self.celldata.uns["metadata"]["image_col"]
        img_celldata = {}
        for k in self.celldata.uns["img_keys"]:
            img_celldata[str(k)] = self.celldata[self.celldata.obs[image_col] == k].copy()
        self.img_celldata = img_celldata

    def _register_graph_features(self, label_selection):
        """Load graph level covariates.
        Parameters
        ----------
        label_selection
            Label selection.
        """
        # DEFINE COLUMN NAMES FOR TABULAR DATA.
        # Define column names to extract from patient-wise tabular data:
        patient_col = 'PID'
        img_key_col = 'core'
        # These are required to assign the image to dieased and non-diseased:
        image_status_cols = ['location', 'diseasestatus']
        # Labels are defined as a column name and a label type:
        disease_features = {
            'grade': 'categorical',
            'grade_collapsed': 'categorical',
            'tumor_size': 'continuous',
            'diseasestatus': 'categorical',
            'location': 'categorical',
            'tumor_type': 'categorical'
        }
        patient_features = {
            'age': 'continuous'
        }
        survival_features = {
            'Patientstatus': 'categorical',
            'DFSmonth': 'survival',
            'OSmonth': 'survival'
        }
        tumor_featues = {
            'clinical_type': 'categorical',
            'Subtype': 'categorical',
            'PTNM_M': 'categorical',
            'PTNM_T': 'categorical',
            'PTNM_N': 'categorical',
            'PTNM_Radicality': 'categorical',
            'Lymphaticinvasion': 'categorical',
            'Venousinvasion': 'categorical',
            'ERStatus': 'categorical',
            'PRStatus': 'categorical',
            'HER2Status': 'categorical',
            # 'ER+DuctalCa': 'categorical',
            'TripleNegDuctal': 'categorical',
            # 'hormonesensitive': 'categorical',
            # 'hormoneresistantaftersenstive': 'categorical',
            'microinvasion': 'categorical',
            'I_plus_neg': 'categorical',
            'SN': 'categorical',
            # 'MIC': 'categorical'
        }
        treatment_feature = {
            'Pre-surgeryTx': 'categorical',
            'Post-surgeryTx': 'categorical'
        }
        batch_features = {
            'TMABlocklabel': 'categorical',
            'Yearofsamplecollection': 'continuous'
        }
        ncell_features = {  # not used right now
            '%tumorcells': 'percentage',
            '%normalepithelialcells': 'percentage',
            '%stroma': 'percentage',
            '%inflammatorycells': 'percentage',
            'Count_Cells': 'continuous'
        }
        label_cols = {}
        label_cols.update(disease_features)
        label_cols.update(patient_features)
        label_cols.update(survival_features)
        label_cols.update(tumor_featues)
        label_cols.update(treatment_feature)
        label_cols.update(batch_features)
        label_cols.update(ncell_features)
        # Clean selected labels based on defined labels:
        if label_selection is None:
            label_selection = set(label_cols.keys())
        else:
            label_selection = set(label_selection)
        label_cols_toread = list(label_selection.intersection(set(list(label_cols.keys()))))
        # Make sure censoring information is read if surival is predicted:
        if 'DFSmonth' in label_cols_toread:
            if 'OSmonth' not in label_cols_toread:
                label_cols_toread.append('OSmonth')
        if 'OSmonth' in label_cols_toread:
            if 'Patientstatus' not in label_cols_toread:
                label_cols_toread.append('Patientstatus')
        if 'grade_collapsed' in label_selection and 'grade' not in label_selection:
            label_cols_toread.append('grade')

        # READ RAW LABELS, COVARIATES AND IDENTIFIERS FROM TABLES.
        # Read all labels and image- and patient-identifiers from table. This full set is overlapped to the existing
        # columns of file so that files with different column spaces can be read.
        # The patients are renamed for each patient set with a prefix to guarantee uniqueness.
        # The output of this workflow is (1) a single table with rows for each image and with all columns modified
        # so that the can further be processed to tensors of labels and covariates through GLM formula-like commands and
        # (2) indices of diseased and non-diseased images in this table.
        cols_toread = [patient_col, img_key_col] + image_status_cols + label_cols_toread  # full list of columns to read
        # Read Basel data.
        cols_found_basel = read_csv(self.data_path + "Data_publication/BaselTMA/Basel_PatientMetadata.csv", nrows=0)
        cols_toread_basel = set(cols_found_basel.columns) & set(cols_toread)
        tissue_meta_data_basel = read_csv(
            self.data_path + "Data_publication/BaselTMA/Basel_PatientMetadata.csv",
            usecols=cols_toread_basel
        )
        tissue_meta_data_basel[patient_col] = ["b" + str(x) for x in tissue_meta_data_basel[patient_col].values]
        # Read Zuri data.
        cols_found_zuri = read_csv(self.data_path + "Data_publication/ZurichTMA/Zuri_PatientMetadata.csv", nrows=0)
        cols_toread_zuri = set(cols_found_zuri.columns) & set(cols_toread)
        tissue_meta_data_zuri = read_csv(
            self.data_path + "Data_publication/ZurichTMA/Zuri_PatientMetadata.csv",
            usecols=cols_toread_zuri
        )
        tissue_meta_data_zuri[patient_col] = ["z" + str(x) for x in tissue_meta_data_zuri[patient_col].values]

        # Modify specific columns:
        # The diseasestatus is not given in the Zuri data but can be inferred from the location column.
        tissue_meta_data_zuri['diseasestatus'] = [
            'tumor' if a else 'non-tumor' for a in tissue_meta_data_zuri['location'] != '[]'
        ]
        # Tumor size is masked if the image does not contain a tumor:
        if 'tumor_size' in label_selection:
            no_tumor = list(tissue_meta_data_basel['diseasestatus'] == 'non-tumor')
            tissue_meta_data_basel.loc[no_tumor, 'tumor_size'] = np.nan
        # Add missing Patientstatus and survival labels in Zuri data that are only given in Basel data set:
        if 'Patientstatus' in label_selection:
            tissue_meta_data_zuri['Patientstatus'] = np.nan
        if 'OSmonth' in label_selection:
            tissue_meta_data_zuri['OSmonth'] = np.nan
        if 'DFSmonth' in label_selection:
            tissue_meta_data_zuri['DFSmonth'] = np.nan
        # Add censoring column if survival is given:
        # All states recorded: alive, alive w metastases, death, death by primary disease
        # Also densor non-disease caused death.
        if 'OSmonth' in label_selection:
            tissue_meta_data_basel['censor_OS'] = [
                0 if x in ["alive", "alive w metastases"] else 1  # penalty-scale for over-estimation
                for x in tissue_meta_data_basel['Patientstatus'].values
            ]
            tissue_meta_data_zuri["censor_OS"] = np.nan

        if 'DFSmonth' in label_selection:
            tissue_meta_data_basel['censor_DFS'] = [
                0 if tissue_meta_data_basel['OSmonth'][idx] == tissue_meta_data_basel['DFSmonth'][idx] else 1
                for idx in tissue_meta_data_basel['OSmonth'].index
            ]
            tissue_meta_data_zuri["censor_DFS"] = np.nan

        # Replace missing observations labeled as "[]" for PTNM_N, PTNM_M, PTNM_T
        if 'PTNM_N' in label_selection:
            tissue_meta_data_zuri['PTNM_N'] = [a[1:] for a in tissue_meta_data_zuri['PTNM_N']]
            tissue_meta_data_zuri['PTNM_N'].replace(']', 'nan', inplace=True)
        if 'PTNM_M' in label_selection:
            tissue_meta_data_zuri['PTNM_M'] = [a[1:] for a in tissue_meta_data_zuri['PTNM_M']]
            tissue_meta_data_zuri['PTNM_M'].replace(']', 'nan', inplace=True)
        if 'PTNM_T' in label_selection:
            tissue_meta_data_zuri['PTNM_T'] = [a[1:] for a in tissue_meta_data_zuri['PTNM_T']]
            tissue_meta_data_zuri['PTNM_T'].replace(']', 'nan', inplace=True)

        # Merge Basel and Zuri data.
        tissue_meta_data = pd.concat([
            tissue_meta_data_basel,
            tissue_meta_data_zuri
        ], axis=0, sort=True, ignore_index=True)

        if "grade_collapsed" in label_selection:
            tissue_meta_data['grade_collapsed'] = ['3' if grade == '3' else '1&2' for grade in
                                                   tissue_meta_data['grade']]

        # Drop already excluded images (e.g. METASTASIS or to few nodes)
        tissue_meta_data = tissue_meta_data[tissue_meta_data[img_key_col].isin(list(self.img_to_patient_dict.keys()))].reset_index()

        # Final processing:
        # Remove columns that are only used to infer missing entries in other columns:
        if 'location' not in label_selection:
            tissue_meta_data.drop('location', 1, inplace=True)
        if 'grade_collapsed' in label_selection and 'grade' not in label_selection:
            tissue_meta_data.drop('grade', 1, inplace=True)
        # Some non-label columns remain in the table as these are used to build objects that subset images into groups,
        # these columns are removed below once their information is processed. These columns are, if they are not
        # among the chosen labels:
        # ["diseasestatus", patient_col]

        # Remove diseasestatus column that is only used to assign diseased and non-diseased index vectors from meta
        # data table:
        if 'diseasestatus' not in label_selection:
            tissue_meta_data.drop('diseasestatus', 1, inplace=True)

        # BUILD LABEL VECTORS FROM LABEL COLUMNS
        # The columns contain unprocessed numeric and categorical entries that are now processed to prediction-ready
        # numeric tensors. Here we first generate a dictionary of tensors for each label (label_tensors). We then
        # transform this to have as output of this section dictionary by image with a dictionary by labels as values
        # which can be easily queried by image in a data generator.
        # Subset labels and label types:
        label_cols = {label: type for label, type in label_cols.items() if label in label_selection}
        label_tensors = {}
        label_names = {}  # Names of individual variables in each label vector (eg. categories in onehot-encoding).
        # 1. Standardize continuous labels to z-scores:
        continuous_mean = {
            feature: tissue_meta_data[feature].mean(skipna=True)
            for feature in list(label_cols.keys())
            if label_cols[feature] == 'continuous'
        }
        continuous_std = {
            feature: tissue_meta_data[feature].std(skipna=True)
            for feature in list(label_cols.keys())
            if label_cols[feature] == 'continuous'
        }
        for i, feature in enumerate(list(label_cols.keys())):
            if label_cols[feature] == 'continuous':
                label_tensors[feature] = (tissue_meta_data[feature].values - continuous_mean[feature]) / continuous_std[
                    feature]
                label_names[feature] = [feature]
        # 2. Scale percentages into [0, 1]
        for i, feature in enumerate(list(label_cols.keys())):
            if label_cols[feature] == 'percentage':
                # Take "%" out of name if present
                feature_renamed = feature.replace('%', 'percentage_')
                label_cols = dict([(k, v) if k != feature else (feature_renamed, v) for k, v in label_cols.items()])
                label_tensors[feature_renamed] = tissue_meta_data[feature].values / 100.
                label_names[feature_renamed] = [feature_renamed]
        # 3. One-hot encode categorical columns
        # Force all entries in categorical columns to be string so that GLM-like formula processing can be performed.
        for i, feature in enumerate(list(label_cols.keys())):
            if label_cols[feature] == 'categorical':
                tissue_meta_data[feature] = tissue_meta_data[feature].astype('str')
        # One-hot encode each string label vector:
        for i, feature in enumerate(list(label_cols.keys())):
            if label_cols[feature] == 'categorical':
                oh = pd.get_dummies(
                    tissue_meta_data[feature],
                    prefix=feature,
                    prefix_sep='>',
                    drop_first=False
                )
                # Change all entries of corresponding observation to np.nan instead.
                idx_nan_col = np.array([i for i, x in enumerate(oh.columns) if x.endswith('>nan')])
                if len(idx_nan_col) > 0:
                    assert len(idx_nan_col) == 1, "fatal processing error"
                    nan_rows = np.where(oh.iloc[:, idx_nan_col[0]].values == 1.)[0]
                    oh.loc[nan_rows, :] = np.nan
                # Drop nan element column.
                oh = oh.loc[:, [x for x in oh.columns if not x.endswith('>nan')]]
                label_tensors[feature] = oh.values
                label_names[feature] = oh.columns
        # 4. Add censoring information to survival
        survival_mean = {
            feature: tissue_meta_data[feature].mean(skipna=True)
            for feature in list(label_cols.keys())
            if label_cols[feature] == 'survival'
        }
        for i, feature in enumerate(list(label_cols.keys())):
            if label_cols[feature] == 'survival':
                if feature == 'DFSmonth':
                    censor_col = 'censor_DFS'
                if feature == 'OSmonth':
                    censor_col = 'censor_OS'
                label_tensors[feature] = np.concatenate([
                    np.expand_dims(tissue_meta_data[feature].values / survival_mean[feature], axis=1),
                    np.expand_dims(tissue_meta_data[censor_col].values, axis=1),
                ], axis=1)
                label_names[feature] = [feature]
        # Make sure all tensors are 2D for indexing:
        for feature in list(label_tensors.keys()):
            if len(label_tensors[feature].shape) == 1:
                label_tensors[feature] = np.expand_dims(label_tensors[feature], axis=1)
        # The dictionary of tensor is nested in slices in a dictionary by image which is easier to query with a
        # generator.
        images = tissue_meta_data[img_key_col].values.tolist()
        assert np.all([len(list(self.img_to_patient_dict.keys())) == x.shape[0] for x in list(label_tensors.values())]), \
            "fatal processing error"
        label_tensors = {
            img: {
                kk: np.array(vv[images.index(img), :], ndmin=1)
                for kk, vv in label_tensors.items()  # iterate over labels
            } for img in self.img_to_patient_dict.keys()  # iterate over images
        }

        # Save processed data to attributes.
        for k, adata in self.img_celldata.items():
            graph_covariates = {
                "label_names": label_names,
                "label_tensors": label_tensors[k],
                "label_selection": list(label_cols.keys()),
                "continuous_mean": continuous_mean,
                "continuous_std": continuous_std,
                "label_data_types": label_cols,
            }
            adata.uns["graph_covariates"] = graph_covariates

        graph_covariates = {
            "label_names": label_names,
            "label_selection": list(label_cols.keys()),
            "continuous_mean": continuous_mean,
            "continuous_std": continuous_std,
            "label_data_types": label_cols,
        }
        self.celldata.uns["graph_covariates"] = graph_covariates


class DataLoaderIonpath(DataLoader):
    """DataLoaderIonpath class. Inherits all functions from DataLoader."""

    cell_type_merge_dict = {  # from shareCellData/readme.rtf
        'fine': {
            "Group_1": "Unidentified",
            "Group_3": "Endothelial",
            "Group_4": "Mesenchymal",
            "Group_5": "Tumor",
            "Group_6": "Keratin-positive tumor",
            "immuneGroup_1": "Tregs",
            "immuneGroup_2": "CD4 T",
            "immuneGroup_3": "CD8 T",
            "immuneGroup_4": "CD3 T",
            "immuneGroup_5": "NK",
            "immuneGroup_6": "B",
            "immuneGroup_7": "Neutrophils",
            "immuneGroup_8": "Macrophages",
            "immuneGroup_9": "DC",
            "immuneGroup_10": "DC-Mono",
            "immuneGroup_11": "Mono-Neu",
            "immuneGroup_12": "Other immune"
        }
    }

    def _register_images(self):
        sample_col = "SampleID"
        usecols = [sample_col]
        # Define mapping of image identifiers to file names:
        node_tab = read_csv(
            self.data_path + 'shareCellData/cellData.csv',
            usecols=usecols, dtype={sample_col: str}
        ).drop_duplicates([sample_col])
        node_tab['filename'] = node_tab['SampleID'].apply(
            lambda x: 'p' + str(x).replace(',', '') + '_labeledcellData.tiff'
        )
        image_tab = node_tab[[sample_col, 'filename']].drop_duplicates([sample_col, 'filename'])
        self.img_key_to_fn = dict(image_tab[[sample_col, 'filename']].values)

    def _load_node_positions(self):
        from PIL import Image

        position_matrix = []
        for k, fn in self.img_key_to_fn.items():
            fn = self.data_path + "shareCellData/" + fn
            if not os.path.exists(fn):
                raise ValueError("file %s not found" % fn)
            # Load image from tiff:
            img_array = np.array(Image.open(fn))
            # Throughout all files, nodes are referred to via the string k+"_"+str(i) where i is the integer
            # encoding the object in the segmentation mask.
            node_ids = np.sort(np.unique(img_array))
            # 0 encodes background:
            node_ids = node_ids[node_ids != 0]
            # Assert all registered node identifiers occur in image:
            if np.any([x not in node_ids for x in node_ids]):
                raise ValueError(
                    "%i out of %i registered nodes for image %s were not found in mask" %
                    (np.sum([x not in node_ids for x in node_ids]), len(node_ids), k)
                )
            # Find centre of object mask of each node:
            center_array = [np.where(img_array == i) for i in node_ids]
            pm = np.array([[f'{k}_{i}', x[0].mean(), x[1].mean()] for i, x in zip(node_ids, center_array)])
            position_matrix.append(pm)
        position_matrix = np.concatenate(position_matrix, axis=0)
        position_matrix = pd.DataFrame(position_matrix, columns=['CellID', 'x', 'y'])
        return position_matrix

    def _register_celldata(self, n_top_genes: Optional[int] = None):
        """Load AnnData object of complete dataset."""
        metadata = {
            "lateral_resolution": None,
            "fn": "shareCellData/cellData.csv",
            "image_col": "SampleID",
            "pos_cols": ["x", "y"],
            "cluster_col": "cluster",
            "cluster_col_preprocessed": "cluster_preprocessed",
            "patient_col": "patient",
            "cell_type_coarseness": self.cell_type_coarseness,
        }

        self._register_images()
        position_matrix = self._load_node_positions()
        position_matrix.set_index('CellID', inplace=True)

        celldata_df = read_csv(os.path.join(self.data_path, metadata["fn"]))
        celldata_df['CellID'] = celldata_df['SampleID'].astype(str) + '_' + celldata_df['cellLabelInImage'].astype(str)
        celldata_df[metadata['image_col']] = celldata_df[metadata['image_col']].astype(str)
        celldata_df['patient'] = celldata_df[metadata['image_col']]
        celldata_df.set_index('CellID', inplace=True)

        cluster_cols = ["immuneGroup", "Group"]
        celldata_df["cluster"] = [
            cluster_cols[0] + "_" + str(celldata_df[cluster_cols[0]].values[i]) if celldata_df[cluster_cols[0]].values[i] != "0"
            else cluster_cols[1] + "_" + str(celldata_df[cluster_cols[1]].values[i])
            for i in range(celldata_df.shape[0])
        ]

        celldata_df = pd.concat([celldata_df, position_matrix], axis=1, ignore_index=False, join='inner')

        feature_cols = [
            "cellSize",
            "Vimentin",
            "SMA",
            "Background",
            "B7H3",
            "FoxP3",
            "Lag3",
            "CD4",
            "CD16",
            "CD56",
            "OX40",
            "PD1",
            "CD31",
            "PD-L1",
            "EGFR",
            "Ki67",
            "CD209",
            "CD11c",
            "CD138",
            "CD163",
            "CD68",
            "CSF-1R",
            "CD8",
            "CD3",
            "IDO",
            "Keratin17",
            "CD63",
            "CD45RO",
            "CD20",
            "p53",
            "Beta catenin",
            "HLA-DR",
            "CD11b",
            "CD45",
            "H3K9ac",
            "Pan-Keratin",
            "H3K27me3",
            "phospho-S6",
            "MPO",
            "Keratin6",
            "HLA_Class_1"
        ]
        X = DataFrame(np.array(celldata_df[feature_cols]), columns=feature_cols)
        celldata = AnnData(X=X, obs=celldata_df[[metadata['image_col'], metadata['patient_col'], metadata['cluster_col']]])
        celldata.var_names_make_unique()

        celldata.uns["metadata"] = metadata
        img_keys = list(np.unique(celldata_df[metadata["image_col"]]))
        celldata.uns["img_keys"] = img_keys

        celldata.obsm["spatial"] = np.array(celldata_df[metadata["pos_cols"]])

        img_to_patient_dict = {
            str(x): celldata_df[metadata["patient_col"]].values[i]
            for i, x in enumerate(celldata_df[metadata["image_col"]].values)
        }
        celldata.uns["img_to_patient_dict"] = img_to_patient_dict
        self.img_to_patient_dict = img_to_patient_dict

        # add clean cluster column which removes regular expression from cluster_col
        celldata.obs[metadata["cluster_col_preprocessed"]] = list(
            pd.Series(list(celldata.obs[metadata["cluster_col"]]), dtype="category").map(self.cell_type_merge_dict[self.cell_type_coarseness])
        )
        celldata.obs[metadata["cluster_col_preprocessed"]] = celldata.obs[metadata["cluster_col_preprocessed"]].astype("category")

        # register node type names
        types = celldata.obs[metadata["cluster_col_preprocessed"]]

        node_type_names = list(np.unique(types[types == types]))
        celldata.uns["node_type_names"] = {x: x for x in node_type_names}
        node_types = np.zeros((celldata.shape[0], len(node_type_names)))
        node_type_idx = np.array(
            [
                node_type_names.index(x) if x == x else 0
                for x in types
            ]  # index in encoding vector
        )
        node_types[np.arange(0, node_type_idx.shape[0]), node_type_idx] = types == types
        celldata.obsm["node_types"] = node_types

        self.celldata = celldata

    def _register_img_celldata(self):
        """Load dictionary of of image-wise celldata objects with {imgage key : anndata object of image}."""
        image_col = self.celldata.uns["metadata"]["image_col"]
        img_celldata = {}
        for k in self.celldata.uns["img_keys"]:
            img_celldata[str(k)] = self.celldata[self.celldata.obs[image_col] == k].copy()
        self.img_celldata = img_celldata

    def _register_graph_features(self, label_selection):
        """Load graph level covariates.
        Parameters
        ----------
        label_selection
            Label selection.
        """
        # DEFINE COLUMN NAMES FOR TABULAR DATA.
        # Define column names to extract from patient-wise tabular data:
        img_key_col = 'InternalId'
        patient_col = "patient"  # is added
        censor_col = "survival_censor"  # will be added if survival is handled
        # Labels are defined as a column name and a label type:
        disease_features = {
            'STAGE': 'categorical',
            'GRADE': 'categorical'
        }
        patient_features = {
            'age': 'continuous'
        }
        survival_features = {
            'Censored': 'categorical',
            'Survival_days_capped*': 'survival'
        }
        tumor_featues = {
            'ER': 'categorical',
            'PR': 'categorical',
            'HER2NEU': 'categorical',
            'CS_TUM_SIZE': 'categorical',
            'RECURRENCE_LABEL': 'categorical'
        }
        batch_features = {
            'YEAR': 'categorical'
        }
        label_cols = {}
        label_cols.update(disease_features)
        label_cols.update(patient_features)
        label_cols.update(survival_features)
        label_cols.update(tumor_featues)
        label_cols.update(batch_features)
        # Clean selected labels based on defined labels:
        if label_selection is None:
            label_selection = set(label_cols.keys())
        else:
            label_selection = set(label_selection)
        label_cols_toread = list(label_selection.intersection(set(list(label_cols.keys()))))
        # Make sure censoring information is read if surival is predicted:
        if 'Survival_days_capped*' in label_cols_toread or 'Survival_days_capped*' in label_cols_toread:
            if 'Censored' not in label_cols_toread:
                label_cols_toread.append('Censored')

        # READ RAW LABELS, COVARIATES AND IDENTIFIERS FROM TABLES.
        # Read all labels and image- and patient-identifiers from table. This full set is overlapped to the existing
        # columns of file so that files with different column spaces can be read.
        # The patients are renamed for each patient set with a prefix to guarantee uniqueness.
        # The output of this workflow is (1) a single table with rows for each image and with all columns modified
        # so that the can further be processed to tensors of labels and covariates through GLM formula-like commands and
        # (2) indices of diseased and non-diseased images in this table.
        cols_toread = [img_key_col] + label_cols_toread  # full list of columns to read
        tissue_meta_data = read_csv(
            self.data_path + "1-s2.0-S0092867418311000-mmc2.csv",
            usecols=cols_toread, sep=";"
        )
        tissue_meta_data = tissue_meta_data.iloc[:-3, :].copy()  # drop last rows which are empty

        # Modify specific columns:
        # Add censoring column if survival is given:
        # All states recorded: alive, alive w metastases, death, death by primary disease
        # Also densor non-disease caused death.
        if 'Survival_days_capped*' in label_selection:
            tissue_meta_data[censor_col] = [
                0 if x == 1 else 1  # penalty-scale for over-estimation
                for x in tissue_meta_data['Censored'].values
            ]

        # GROUP IMAGES BY PATIENTS
        # The output of this section is (1) a map from numeric image identifiers to patients (img_to_patient_dict) and
        # (2) a map of diseased images to the set of corresponding healthy images (nondiseased_ref_dict).
        img_to_patient_dict = {
            x: x for x in tissue_meta_data[img_key_col].values
        }

        # BUILD LABEL VECTORS FROM LABEL COLUMNS
        # The columns contain unprocessed numeric and categorical entries that are now processed to prediction-ready
        # numeric tensors. Here we first generate a dictionary of tensors for each label (label_tensors). We then
        # transform this to have as output of this section dictionary by image with a dictionary by labels as values
        # which can be easily queried by image in a data generator.
        # Subset labels and label types:
        label_cols = {label: type for label, type in label_cols.items() if label in label_selection}
        label_tensors = {}
        label_names = {}  # Names of individual variables in each label vector (eg. categories in onehot-encoding).
        # 1. Standardize continuous labels to z-scores:
        continuous_mean = {
            feature: tissue_meta_data[feature].mean(skipna=True)
            for feature in list(label_cols.keys())
            if label_cols[feature] == 'continuous'
        }
        continuous_std = {
            feature: tissue_meta_data[feature].std(skipna=True)
            for feature in list(label_cols.keys())
            if label_cols[feature] == 'continuous'
        }
        for i, feature in enumerate(list(label_cols.keys())):
            if label_cols[feature] == 'continuous':
                label_tensors[feature] = (tissue_meta_data[feature].values - continuous_mean[feature]) / continuous_std[
                    feature]
                label_names[feature] = [feature]
        # 2. Scale percentages into [0, 1]
        for i, feature in enumerate(list(label_cols.keys())):
            if label_cols[feature] == 'percentage':
                # Take "%" out of name if present
                feature_renamed = feature.replace('%', 'percentage_')
                label_cols = dict([(k, v) if k != feature else (feature_renamed, v) for k, v in label_cols.items()])
                label_tensors[feature_renamed] = tissue_meta_data[feature].values / 100.
                label_names[feature_renamed] = [feature_renamed]
        # 3. One-hot encode categorical columns
        # Force all entries in categorical columns to be string so that GLM-like formula processing can be performed.
        for i, feature in enumerate(list(label_cols.keys())):
            if label_cols[feature] == 'categorical':
                tissue_meta_data[feature] = tissue_meta_data[feature].astype('str')
        # One-hot encode each string label vector:
        for i, feature in enumerate(list(label_cols.keys())):
            if label_cols[feature] == 'categorical':
                oh = pd.get_dummies(
                    tissue_meta_data[feature],
                    prefix=feature,
                    prefix_sep='>',
                    drop_first=False
                )
                # Change all entries of corresponding observation to np.nan instead.
                idx_nan_col = np.array([i for i, x in enumerate(oh.columns) if x.endswith('>nan')])
                if len(idx_nan_col) > 0:
                    assert len(idx_nan_col) == 1, "fatal processing error"
                    nan_rows = np.where(oh.iloc[:, idx_nan_col[0]].values == 1.)[0]
                    oh.loc[nan_rows, :] = np.nan
                # Drop nan element column.
                oh = oh.loc[:, [x for x in oh.columns if not x.endswith('>nan')]]
                label_tensors[feature] = oh.values
                label_names[feature] = oh.columns
        # 4. Add censoring information to survival
        survival_mean = {
            feature: tissue_meta_data[feature].mean(skipna=True)
            for feature in list(label_cols.keys())
            if label_cols[feature] == 'survival'
        }
        for i, feature in enumerate(list(label_cols.keys())):
            if label_cols[feature] == 'survival':
                label_tensors[feature] = np.concatenate([
                    np.expand_dims(tissue_meta_data[feature].values / survival_mean[feature], axis=1),
                    np.expand_dims(tissue_meta_data[censor_col].values, axis=1),
                ], axis=1)
                label_names[feature] = [feature]
        # Make sure all tensors are 2D for indexing:
        for feature in list(label_tensors.keys()):
            if len(label_tensors[feature].shape) == 1:
                label_tensors[feature] = np.expand_dims(label_tensors[feature], axis=1)
        # The dictionary of tensor is nested in slices in a dictionary by image which is easier to query with a
        # generator.
        assert np.all([len(list(img_to_patient_dict.keys())) == x.shape[0] for x in list(label_tensors.values())]), \
            "fatal processing error"
        label_tensors = {
            k: {
                kk: np.array(vv[i, :], ndmin=1) for kk, vv in label_tensors.items()  # iterate over labels
            } for i, k in enumerate(list(img_to_patient_dict.keys()))  # iterate over images
        }

        # Save processed data to attributes.
        for k, adata in self.img_celldata.items():
            graph_covariates = {
                "label_names": label_names,
                "label_tensors": label_tensors[k],
                "label_selection": list(label_cols.keys()),
                "continuous_mean": continuous_mean,
                "continuous_std": continuous_std,
                "label_data_types": label_cols,
            }
            adata.uns["graph_covariates"] = graph_covariates

        graph_covariates = {
            "label_names": label_names,
            "label_selection": list(label_cols.keys()),
            "continuous_mean": continuous_mean,
            "continuous_std": continuous_std,
            "label_data_types": label_cols,
        }
        self.celldata.uns["graph_covariates"] = graph_covariates<|MERGE_RESOLUTION|>--- conflicted
+++ resolved
@@ -4199,11 +4199,6 @@
 
         self.img_key_to_fn = dict(img_tab_bz[['core', 'FileName_FullStack']].values)
         self.img_to_patient_dict = dict(img_tab_bz[['core', 'PID']].values)
-<<<<<<< HEAD
-=======
-        print(len(self.img_to_patient_dict.keys()))
-        print(len(np.unique(list(self.img_to_patient_dict.values()))))
->>>>>>> bf970025
 
     def _load_node_positions(self):
         from PIL import Image
